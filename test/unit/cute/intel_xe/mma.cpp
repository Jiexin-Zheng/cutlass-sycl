--- conflicted
+++ resolved
@@ -414,8 +414,6 @@
            tfloat32_t, float>(512, 512, 256);
 }
 
-<<<<<<< HEAD
-=======
 #else
 
 // For the fallback case
@@ -425,5 +423,4 @@
   GTEST_SKIP() << "MMA DPAS tests require IGC version 2.18 or higher. skipped";
 }
 
->>>>>>> b62b28de
 #endif