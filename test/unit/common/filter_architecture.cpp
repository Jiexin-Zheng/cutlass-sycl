/***************************************************************************************************
 * Copyright (c) 2017 - 2025 NVIDIA CORPORATION & AFFILIATES. All rights reserved.
 * SPDX-License-Identifier: BSD-3-Clause
 *
 * Redistribution and use in source and binary forms, with or without
 * modification, are permitted provided that the following conditions are met:
 *
 * 1. Redistributions of source code must retain the above copyright notice, this
 * list of conditions and the following disclaimer.
 *
 * 2. Redistributions in binary form must reproduce the above copyright notice,
 * this list of conditions and the following disclaimer in the documentation
 * and/or other materials provided with the distribution.
 *
 * 3. Neither the name of the copyright holder nor the names of its
 * contributors may be used to endorse or promote products derived from
 * this software without specific prior written permission.
 *
 * THIS SOFTWARE IS PROVIDED BY THE COPYRIGHT HOLDERS AND CONTRIBUTORS "AS IS"
 * AND ANY EXPRESS OR IMPLIED WARRANTIES, INCLUDING, BUT NOT LIMITED TO, THE
 * IMPLIED WARRANTIES OF MERCHANTABILITY AND FITNESS FOR A PARTICULAR PURPOSE ARE
 * DISCLAIMED. IN NO EVENT SHALL THE COPYRIGHT HOLDER OR CONTRIBUTORS BE LIABLE
 * FOR ANY DIRECT, INDIRECT, INCIDENTAL, SPECIAL, EXEMPLARY, OR CONSEQUENTIAL
 * DAMAGES (INCLUDING, BUT NOT LIMITED TO, PROCUREMENT OF SUBSTITUTE GOODS OR
 * SERVICES; LOSS OF USE, DATA, OR PROFITS; OR BUSINESS INTERRUPTION) HOWEVER
 * CAUSED AND ON ANY THEORY OF LIABILITY, WHETHER IN CONTRACT, STRICT LIABILITY,
 * OR TORT (INCLUDING NEGLIGENCE OR OTHERWISE) ARISING IN ANY WAY OUT OF THE USE
 * OF THIS SOFTWARE, EVEN IF ADVISED OF THE POSSIBILITY OF SUCH DAMAGE.
 *
 **************************************************************************************************/

#if !defined(CUTLASS_ENABLE_SYCL)
#include <cuda_runtime_api.h>
#endif

#include "cutlass_unit_test.h"

#if defined(CUTLASS_ENABLE_SYCL)
#include <sycl/sycl.hpp>
#endif

#if !defined(CUTLASS_ENABLE_SYCL)

/////////////////////////////////////////////////////////////////////////////////////////////////

/// Gets a CUDA device
cudaDeviceProp GetCudaDevice() {

  cudaError_t err;

  int cudaDeviceId;
  err = cudaGetDevice(&cudaDeviceId);
  if (cudaSuccess != err) {
    std::cerr << "*** Error: Could not detect active GPU device ID"
              << " [" << cudaGetErrorString(err) << "]" << std::endl;
    exit(1);
  }

  cudaDeviceProp deviceProperties;
  err = cudaGetDeviceProperties(&deviceProperties, cudaDeviceId);

  return deviceProperties;
}

/// Prints device properties
std::ostream &operator<<(std::ostream &out, cudaDeviceProp const &deviceProperties) {

  int deviceMajorMinor = deviceProperties.major * 10 + deviceProperties.minor;
  if (deviceMajorMinor) {
    int32_t clock_MHz = deviceProperties.clockRate / 1000;
    out << "GPU(compute_"
      << deviceMajorMinor << ", "
      << deviceProperties.multiProcessorCount << " SMs @ " << clock_MHz << " MHz)";
  }
  else {
    out << "No CUDA device.";
  }

  return out;
}

#endif

/////////////////////////////////////////////////////////////////////////////////////////////////

/// Sets flags for Unit test
void FilterArchitecture() {
  // Default flags can be overwritten by --gtest_filter from commandline

  int const kMaxDevice = 999;

<<<<<<< HEAD
=======
  cudaError_t err;

  int cudaDeviceId;
  err = cudaGetDevice(&cudaDeviceId);
  if (cudaSuccess != err) {
    std::cerr << "*** Error: Could not detect active GPU device ID"
              << " [" << cudaGetErrorString(err) << "]" << std::endl;
    exit(1);
  }
  cudaDeviceProp deviceProperties;
  err = cudaGetDeviceProperties(&deviceProperties, cudaDeviceId);
  if (cudaSuccess != err) {
    std::cerr << "*** Error: Could not get device properties for GPU " << cudaDeviceId << " ["
              << cudaGetErrorString(err) << "]" << std::endl;
    exit(1);
  }

  int deviceMajorMinor = deviceProperties.major * 10 + deviceProperties.minor;

>>>>>>> affd1b69
  // Defines text filters for each GEMM kernel based on minimum supported compute capability
  struct {

    /// Unit test filter string
    char const *filter;

    /// Minimum compute capability for the kernels in the named test
    int min_compute_capability;

    /// Maximum compute capability for which the kernels are enabled 
    int max_compute_capability;
  } 
  test_filters[] = {
    { "SM50*",                      50, kMaxDevice},
    { "SM60*",                      60, kMaxDevice},
    { "SM61*",                      61, kMaxDevice},
    { "SM70*",                      70, 75},
    { "SM75*",                      75, kMaxDevice},
    { "SM80*",                      80, kMaxDevice},
    { "SM89*",                      89, 89},
    { "SM90*",                      90, 90},
<<<<<<< HEAD
    { "IntelPVC",                   0,  0},
=======
    { "SM100*",                    100, 100}, 
>>>>>>> affd1b69
    { 0, 0, false }
  };


#if defined(CUTLASS_ENABLE_SYCL)
  using namespace sycl::ext::oneapi::experimental;

  // We might be adding PVC unit tests someday
  std::map<architecture, int> arch_map {
    {architecture::nvidia_gpu_sm_50, 50},
    {architecture::nvidia_gpu_sm_52, 52},
    {architecture::nvidia_gpu_sm_53, 53},
    {architecture::nvidia_gpu_sm_60, 60},
    {architecture::nvidia_gpu_sm_61, 61},
    {architecture::nvidia_gpu_sm_62, 62},
    {architecture::nvidia_gpu_sm_70, 70},
    {architecture::nvidia_gpu_sm_72, 72},
    {architecture::nvidia_gpu_sm_75, 75},
    {architecture::nvidia_gpu_sm_80, 80},
    {architecture::nvidia_gpu_sm_86, 86},
    {architecture::nvidia_gpu_sm_89, 89},
    {architecture::nvidia_gpu_sm_90, 90},
    {architecture::nvidia_gpu_sm_90a, 90},
    {architecture::intel_gpu_pvc, 0}
  };
  auto device_architecture = 
        syclcompat::get_default_queue().get_device().get_info<info::device::architecture>();
  if (device_architecture == architecture::unknown) {
    throw std::runtime_error("Encountered Unknown architecture.");
  }

  if(auto search_result = arch_map.find(device_architecture); search_result == arch_map.end()) {
    throw std::runtime_error("Detected Architecture is not supported.");
  }

  const int deviceMajorMinor = arch_map[device_architecture];

#else
  cudaError_t err;

  int cudaDeviceId;
  err = cudaGetDevice(&cudaDeviceId);
  if (cudaSuccess != err) {
    std::cerr << "*** Error: Could not detect active GPU device ID"
              << " [" << cudaGetErrorString(err) << "]" << std::endl;
    exit(1);
  }

  cudaDeviceProp deviceProperties;
  err = cudaGetDeviceProperties(&deviceProperties, cudaDeviceId);
  if (cudaSuccess != err) {
    std::cerr << "*** Error: Could not get device properties for GPU " << cudaDeviceId << " ["
              << cudaGetErrorString(err) << "]" << std::endl;
    exit(1);
  }

  int deviceMajorMinor = deviceProperties.major * 10 + deviceProperties.minor;
#endif
  
  std::stringstream ss;
  ss << "-";
  for (int i = 0, j = 0; test_filters[i].filter; ++i) {

    if (deviceMajorMinor < test_filters[i].min_compute_capability ||
        deviceMajorMinor > test_filters[i].max_compute_capability) {

      ss << (j++ ? ":" : "") << test_filters[i].filter;
    }
  }

  ::testing::GTEST_FLAG(filter) = ss.str();
  // Set negative test filters
}

/////////////////////////////////////////////////////////////////////////////////////////////////

int CutlassUnitTestProblemCount() {
    if(const char* problem_count = std::getenv("CUTLASS_UNIT_TEST_PROBLEM_COUNT")) {

        return std::stoi(problem_count);
    } 

    return 0;
}

/////////////////////////////////////////////////////////////////////////////////////////////////<|MERGE_RESOLUTION|>--- conflicted
+++ resolved
@@ -89,8 +89,39 @@
 
   int const kMaxDevice = 999;
 
-<<<<<<< HEAD
-=======
+#if defined(CUTLASS_ENABLE_SYCL)
+  using namespace sycl::ext::oneapi::experimental;
+
+  // We might be adding PVC unit tests someday
+  std::map<architecture, int> arch_map {
+      {architecture::nvidia_gpu_sm_50, 50},
+      {architecture::nvidia_gpu_sm_52, 52},
+      {architecture::nvidia_gpu_sm_53, 53},
+      {architecture::nvidia_gpu_sm_60, 60},
+      {architecture::nvidia_gpu_sm_61, 61},
+      {architecture::nvidia_gpu_sm_62, 62},
+      {architecture::nvidia_gpu_sm_70, 70},
+      {architecture::nvidia_gpu_sm_72, 72},
+      {architecture::nvidia_gpu_sm_75, 75},
+      {architecture::nvidia_gpu_sm_80, 80},
+      {architecture::nvidia_gpu_sm_86, 86},
+      {architecture::nvidia_gpu_sm_89, 89},
+      {architecture::nvidia_gpu_sm_90, 90},
+      {architecture::nvidia_gpu_sm_90a, 90},
+      {architecture::intel_gpu_pvc, 0}
+  };
+  auto device_architecture =
+        syclcompat::get_default_queue().get_device().get_info<info::device::architecture>();
+  if (device_architecture == architecture::unknown) {
+    throw std::runtime_error("Encountered Unknown architecture.");
+  }
+
+  if(auto search_result = arch_map.find(device_architecture); search_result == arch_map.end()) {
+    throw std::runtime_error("Detected Architecture is not supported.");
+  }
+
+  const int deviceMajorMinor = arch_map[device_architecture];
+#else
   cudaError_t err;
 
   int cudaDeviceId;
@@ -109,8 +140,8 @@
   }
 
   int deviceMajorMinor = deviceProperties.major * 10 + deviceProperties.minor;
+#endif
 
->>>>>>> affd1b69
   // Defines text filters for each GEMM kernel based on minimum supported compute capability
   struct {
 
@@ -132,70 +163,13 @@
     { "SM80*",                      80, kMaxDevice},
     { "SM89*",                      89, 89},
     { "SM90*",                      90, 90},
-<<<<<<< HEAD
+    { "SM100*",                    100, 100},
     { "IntelPVC",                   0,  0},
-=======
-    { "SM100*",                    100, 100}, 
->>>>>>> affd1b69
     { 0, 0, false }
   };
 
 
-#if defined(CUTLASS_ENABLE_SYCL)
-  using namespace sycl::ext::oneapi::experimental;
-
-  // We might be adding PVC unit tests someday
-  std::map<architecture, int> arch_map {
-    {architecture::nvidia_gpu_sm_50, 50},
-    {architecture::nvidia_gpu_sm_52, 52},
-    {architecture::nvidia_gpu_sm_53, 53},
-    {architecture::nvidia_gpu_sm_60, 60},
-    {architecture::nvidia_gpu_sm_61, 61},
-    {architecture::nvidia_gpu_sm_62, 62},
-    {architecture::nvidia_gpu_sm_70, 70},
-    {architecture::nvidia_gpu_sm_72, 72},
-    {architecture::nvidia_gpu_sm_75, 75},
-    {architecture::nvidia_gpu_sm_80, 80},
-    {architecture::nvidia_gpu_sm_86, 86},
-    {architecture::nvidia_gpu_sm_89, 89},
-    {architecture::nvidia_gpu_sm_90, 90},
-    {architecture::nvidia_gpu_sm_90a, 90},
-    {architecture::intel_gpu_pvc, 0}
-  };
-  auto device_architecture = 
-        syclcompat::get_default_queue().get_device().get_info<info::device::architecture>();
-  if (device_architecture == architecture::unknown) {
-    throw std::runtime_error("Encountered Unknown architecture.");
-  }
-
-  if(auto search_result = arch_map.find(device_architecture); search_result == arch_map.end()) {
-    throw std::runtime_error("Detected Architecture is not supported.");
-  }
-
-  const int deviceMajorMinor = arch_map[device_architecture];
-
-#else
-  cudaError_t err;
-
-  int cudaDeviceId;
-  err = cudaGetDevice(&cudaDeviceId);
-  if (cudaSuccess != err) {
-    std::cerr << "*** Error: Could not detect active GPU device ID"
-              << " [" << cudaGetErrorString(err) << "]" << std::endl;
-    exit(1);
-  }
-
-  cudaDeviceProp deviceProperties;
-  err = cudaGetDeviceProperties(&deviceProperties, cudaDeviceId);
-  if (cudaSuccess != err) {
-    std::cerr << "*** Error: Could not get device properties for GPU " << cudaDeviceId << " ["
-              << cudaGetErrorString(err) << "]" << std::endl;
-    exit(1);
-  }
-
-  int deviceMajorMinor = deviceProperties.major * 10 + deviceProperties.minor;
-#endif
-  
+  // Set negative test filters
   std::stringstream ss;
   ss << "-";
   for (int i = 0, j = 0; test_filters[i].filter; ++i) {
@@ -208,7 +182,6 @@
   }
 
   ::testing::GTEST_FLAG(filter) = ss.str();
-  // Set negative test filters
 }
 
 /////////////////////////////////////////////////////////////////////////////////////////////////
