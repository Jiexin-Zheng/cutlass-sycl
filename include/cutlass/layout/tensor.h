--- conflicted
+++ resolved
@@ -39,14 +39,11 @@
     defined in cutlass/tensor_ref.h.
 */
 #pragma once
-<<<<<<< HEAD
 
 #if !defined(CUTLASS_ENABLE_SYCL)
 #include <cuda/std/cassert>
 #endif
 
-=======
->>>>>>> b2dd65dc
 #include "cutlass/cutlass.h"
 #include CUDA_STD_HEADER(cassert)
 #include "cutlass/fast_math.h"
