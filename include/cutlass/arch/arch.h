/***************************************************************************************************
 * Copyright (c) 2017 - 2025 NVIDIA CORPORATION & AFFILIATES. All rights reserved.
 * SPDX-License-Identifier: BSD-3-Clause
 *
 * Redistribution and use in source and binary forms, with or without
 * modification, are permitted provided that the following conditions are met:
 *
 * 1. Redistributions of source code must retain the above copyright notice, this
 * list of conditions and the following disclaimer.
 *
 * 2. Redistributions in binary form must reproduce the above copyright notice,
 * this list of conditions and the following disclaimer in the documentation
 * and/or other materials provided with the distribution.
 *
 * 3. Neither the name of the copyright holder nor the names of its
 * contributors may be used to endorse or promote products derived from
 * this software without specific prior written permission.
 *
 * THIS SOFTWARE IS PROVIDED BY THE COPYRIGHT HOLDERS AND CONTRIBUTORS "AS IS"
 * AND ANY EXPRESS OR IMPLIED WARRANTIES, INCLUDING, BUT NOT LIMITED TO, THE
 * IMPLIED WARRANTIES OF MERCHANTABILITY AND FITNESS FOR A PARTICULAR PURPOSE ARE
 * DISCLAIMED. IN NO EVENT SHALL THE COPYRIGHT HOLDER OR CONTRIBUTORS BE LIABLE
 * FOR ANY DIRECT, INDIRECT, INCIDENTAL, SPECIAL, EXEMPLARY, OR CONSEQUENTIAL
 * DAMAGES (INCLUDING, BUT NOT LIMITED TO, PROCUREMENT OF SUBSTITUTE GOODS OR
 * SERVICES; LOSS OF USE, DATA, OR PROFITS; OR BUSINESS INTERRUPTION) HOWEVER
 * CAUSED AND ON ANY THEORY OF LIABILITY, WHETHER IN CONTRACT, STRICT LIABILITY,
 * OR TORT (INCLUDING NEGLIGENCE OR OTHERWISE) ARISING IN ANY WAY OUT OF THE USE
 * OF THIS SOFTWARE, EVEN IF ADVISED OF THE POSSIBILITY OF SUCH DAMAGE.
 *
 **************************************************************************************************/
/*! \file
    \brief Defines tags for architecture-specific configurations.
*/

#pragma once

#include "cutlass/cutlass.h"
#include "cutlass/platform/platform.h"

////////////////////////////////////////////////////////////////////////////////////////////////////

namespace cutlass {
namespace arch {

<<<<<<< HEAD
#if defined(__NVCC__) || defined(__CUDACC_RTC__) || (defined(__clang__) && (defined(__CUDA__) || defined(CUTLASS_ENABLE_SYCL)))
=======
constexpr int sm100_smem_capacity_bytes = 232448;  
#if defined(__NVCC__) || defined(__CUDACC_RTC__) || (defined(__clang__) && defined(__CUDA__))
>>>>>>> affd1b69

/// Computes laneId within a warp
CUTLASS_DEVICE
int LaneId() {
  int ret;
#if defined(__CUDA_ARCH__) || defined(__SYCL_CUDA_ARCH__)
  asm ("mov.u32 %0, %%laneid;" : "=r"(ret) : );
  return ret;
#else
  CUTLASS_INVALID_CONTROL_PATH("Attempting to use Nvidia-specific code path on non-Nvidia hardware.");
#endif
}

/// Computes SM number the thread is running on
CUTLASS_DEVICE
int SmId() {
  int ret;
#if defined(__CUDA_ARCH__) || defined(__SYCL_CUDA_ARCH__)
  asm ("mov.u32 %0, %%smid;" : "=r"(ret) : );
  return ret;
#else
  CUTLASS_INVALID_CONTROL_PATH("Attempting to use Nvidia-specific code path on non-Nvidia hardware.");
#endif
}

#endif

////////////////////////////////////////////////////////////////////////////////////////////////////
struct Sm50 {
  static int const kMinComputeCapability = 50;
}; 
struct Sm60 {
  static int const kMinComputeCapability = 60;
}; 
struct Sm61 {
  static int const kMinComputeCapability = 61;
};
struct Sm70 {
  static int const kMinComputeCapability = 70;
};
struct Sm72 {
  static int const kMinComputeCapability = 72;
};
struct Sm75 {
  static int const kMinComputeCapability = 75;
};
struct Sm80 {
  static int const kMinComputeCapability = 80; 
};
struct Sm86 {
  static int const kMinComputeCapability = 86;
};
struct Sm89 {
  static int const kMinComputeCapability = 89;
};
struct Sm90 {
  static int const kMinComputeCapability = 90; 
};

<<<<<<< HEAD
#if defined(CUTLASS_ENABLE_SYCL)
struct IntelPVC {
  static int const kMinComputeCapability = 0;
};

struct Agnostic {
  static int const kMinComputeCapability = 1;
};

#endif
=======

struct Sm100 {
  static int const kMinComputeCapability = 100; 
};

>>>>>>> affd1b69

/// Triggers a breakpoint on the device
CUTLASS_DEVICE
void device_breakpoint() {
#if defined(__CUDA_ARCH__) || defined(__SYCL_CUDA_ARCH__)
  asm volatile ("  brkpt;\n");
#endif
}

////////////////////////////////////////////////////////////////////////////////////////////////////

} // namespace arch
} // namespace cutlass

////////////////////////////////////////////////////////////////////////////////////////////////////<|MERGE_RESOLUTION|>--- conflicted
+++ resolved
@@ -35,19 +35,15 @@
 #pragma once
 
 #include "cutlass/cutlass.h"
-#include "cutlass/platform/platform.h"
+#include <cute/config.hpp>
 
 ////////////////////////////////////////////////////////////////////////////////////////////////////
 
 namespace cutlass {
 namespace arch {
 
-<<<<<<< HEAD
+constexpr int sm100_smem_capacity_bytes = 232448;
 #if defined(__NVCC__) || defined(__CUDACC_RTC__) || (defined(__clang__) && (defined(__CUDA__) || defined(CUTLASS_ENABLE_SYCL)))
-=======
-constexpr int sm100_smem_capacity_bytes = 232448;  
-#if defined(__NVCC__) || defined(__CUDACC_RTC__) || (defined(__clang__) && defined(__CUDA__))
->>>>>>> affd1b69
 
 /// Computes laneId within a warp
 CUTLASS_DEVICE
@@ -57,7 +53,7 @@
   asm ("mov.u32 %0, %%laneid;" : "=r"(ret) : );
   return ret;
 #else
-  CUTLASS_INVALID_CONTROL_PATH("Attempting to use Nvidia-specific code path on non-Nvidia hardware.");
+  CUTE_INVALID_CONTROL_PATH("Attempting to use Nvidia-specific code path on non-Nvidia hardware.");
 #endif
 }
 
@@ -69,7 +65,7 @@
   asm ("mov.u32 %0, %%smid;" : "=r"(ret) : );
   return ret;
 #else
-  CUTLASS_INVALID_CONTROL_PATH("Attempting to use Nvidia-specific code path on non-Nvidia hardware.");
+  CUTE_INVALID_CONTROL_PATH("Attempting to use Nvidia-specific code path on non-Nvidia hardware.");
 #endif
 }
 
@@ -107,7 +103,12 @@
   static int const kMinComputeCapability = 90; 
 };
 
-<<<<<<< HEAD
+
+struct Sm100 {
+  static int const kMinComputeCapability = 100;
+};
+
+
 #if defined(CUTLASS_ENABLE_SYCL)
 struct IntelPVC {
   static int const kMinComputeCapability = 0;
@@ -118,13 +119,6 @@
 };
 
 #endif
-=======
-
-struct Sm100 {
-  static int const kMinComputeCapability = 100; 
-};
-
->>>>>>> affd1b69
 
 /// Triggers a breakpoint on the device
 CUTLASS_DEVICE
