--- conflicted
+++ resolved
@@ -42,15 +42,10 @@
 namespace cutlass {
 namespace arch {
 
-<<<<<<< HEAD
-constexpr int sm100_smem_capacity_bytes = 232448;
-#if defined(__NVCC__) || defined(__CUDACC_RTC__) || (defined(__clang__) && (defined(__CUDA__) || defined(CUTLASS_ENABLE_SYCL)))
-=======
 constexpr int sm100_smem_capacity_bytes = 232448;  
 constexpr int sm120_smem_capacity_bytes = 102400;
 
-#if defined(__NVCC__) || defined(__CUDACC_RTC__) || (defined(__clang__) && defined(__CUDA__))
->>>>>>> 62750a2b
+#if defined(__NVCC__) || defined(__CUDACC_RTC__) || (defined(__clang__) && (defined(__CUDA__) || defined(CUTLASS_ENABLE_SYCL)))
 
 /// Computes laneId within a warp
 CUTLASS_DEVICE
@@ -112,9 +107,16 @@
 
 
 struct Sm100 {
-  static int const kMinComputeCapability = 100;
+  static int const kMinComputeCapability = 100; 
 };
 
+struct Sm101 {
+  static int const kMinComputeCapability = 101;
+};
+
+struct Sm120 {
+  static int const kMinComputeCapability = 120;
+};
 
 #if defined(CUTLASS_ENABLE_SYCL)
 struct IntelPVC {
@@ -125,17 +127,7 @@
   static int const kMinComputeCapability = 1;
 };
 
-<<<<<<< HEAD
 #endif
-=======
-struct Sm101 {
-  static int const kMinComputeCapability = 101; 
-};
-
-struct Sm120 {
-  static int const kMinComputeCapability = 120;
-};
->>>>>>> 62750a2b
 
 /// Triggers a breakpoint on the device
 CUTLASS_DEVICE
