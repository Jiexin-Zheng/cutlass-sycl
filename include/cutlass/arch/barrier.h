--- conflicted
+++ resolved
@@ -36,7 +36,8 @@
 
 #include <cutlass/arch/memory_sm75.h>
 #include <cute/arch/cluster_sm90.hpp>
-<<<<<<< HEAD
+#include <cute/arch/copy_sm100_tma.hpp>
+#include <cutlass/arch/config.h>
 
 #if defined(SYCL_INTEL_TARGET)
 SYCL_EXTERNAL __attribute__((convergent)) void __spirv_ControlBarrierWaitINTEL(int execution_scope, int memory_scope, int memory_semantics);
@@ -47,12 +48,6 @@
 #define MEMORY_SEMANTICS_RELAXED 0
 
 #elif defined(__CUDA_ARCH__) && __CUDA_ARCH__ >= 900 && (__CUDACC_VER_MAJOR__ >= 12)
-=======
-#include <cute/arch/copy_sm100_tma.hpp> 
-#include <cutlass/arch/config.h>        
-
-#if defined(__CUDA_ARCH__) && __CUDA_ARCH__ >= 900 && (__CUDACC_VER_MAJOR__ >= 12)
->>>>>>> affd1b69
 #define CUDA_BARRIER_ENABLED 1
 #else
 #define CUDA_BARRIER_ENABLED 0
@@ -179,7 +174,7 @@
   TransformBarrier = 3,
   StreamkBarrier0 = 4,
   StreamkBarrier1 = 5
-  , TmemAllocBarrier = 6 
+  , TmemAllocBarrier = 6
   , FirstUserBarrier = StreamkBarrier1 + 1
 };
 
@@ -811,7 +806,7 @@
     asm volatile(
       "{\n\t"
       "tcgen05.commit.cta_group::1.mbarrier::arrive::one.shared::cluster.multicast::cluster.b64 [%0], %1; \n\t"
-      "}" 
+      "}"
       :
       :"r"(bar_intptr), "h"(cta_mask));
   }
@@ -829,7 +824,7 @@
     asm volatile(
       "{\n\t"
       "tcgen05.commit.cta_group::2.mbarrier::arrive::one.shared::cluster.multicast::cluster.b64 [%0], %1; \n\t"
-      "}" 
+      "}"
       :
       :"r"(bar_intptr), "h"(cta_mask));
   }
@@ -849,7 +844,7 @@
       ".reg .b16 lo, hi;\n\t"
       "mov.b32 {lo, hi}, %1;\n\t"
       "tcgen05.commit.cta_group::1.mbarrier::arrive::one.shared::cluster.multicast::cluster.b64 [%0], lo; \n\t"
-      "}" 
+      "}"
       :
       :"r"(bar_intptr), "r"(uint32_t(cta_mask)));
 #elif defined(__CUDA_ARCH__)
@@ -868,7 +863,7 @@
       ".reg .b16 lo, hi;\n\t"
       "mov.b32 {lo, hi}, %1;\n\t"
       "tcgen05.commit.cta_group::2.mbarrier::arrive::one.shared::cluster.multicast::cluster.b64 [%0], lo; \n\t"
-      "}" 
+      "}"
       :
       :"r"(bar_intptr), "r"(uint32_t(cta_mask)));
 #else
