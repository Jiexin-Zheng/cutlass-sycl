--- conflicted
+++ resolved
@@ -30,12 +30,8 @@
  **************************************************************************************************/
 #pragma once
 
-<<<<<<< HEAD
+#include "cutlass/device_kernel.h"
 #if !defined(__CUDACC_RTC__) && !defined(CUTLASS_ENABLE_SYCL)
-=======
-#include "cutlass/device_kernel.h"
-#if !defined(__CUDACC_RTC__)
->>>>>>> affd1b69
 #include "cuda_runtime.h"
 #include "cutlass/cluster_launch.hpp"
 #include "cutlass/trace.h"
@@ -55,8 +51,8 @@
 
   // Kernel properties
   int max_active_clusters = 0;              // Maximum number of clusters that could co-exist on the target device.
-  dim3 cluster_shape = {0,0,0};             
-  dim3 cluster_shape_fallback = {0,0,0};    
+  dim3 cluster_shape = {0,0,0};
+  dim3 cluster_shape_fallback = {0,0,0};
 
   //
   // Methods
@@ -120,7 +116,7 @@
 #endif
   }
 
-  // Simpler version of the above query function that fetches relevant information from the Kernel 
+  // Simpler version of the above query function that fetches relevant information from the Kernel
   template <typename Kernel>
   static inline int
   query_device_max_active_clusters() {
