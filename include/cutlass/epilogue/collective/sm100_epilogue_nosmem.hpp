/***************************************************************************************************
 * Copyright (c) 2023 - 2025 NVIDIA CORPORATION & AFFILIATES. All rights reserved.
 * SPDX-License-Identifier: BSD-3-Clause
 *
 * Redistribution and use in source and binary forms, with or without
 * modification, are permitted provided that the following conditions are met:
 *
 * 1. Redistributions of source code must retain the above copyright notice, this
 * list of conditions and the following disclaimer.
 *
 * 2. Redistributions in binary form must reproduce the above copyright notice,
 * this list of conditions and the following disclaimer in the documentation
 * and/or other materials provided with the distribution.
 *
 * 3. Neither the name of the copyright holder nor the names of its
 * contributors may be used to endorse or promote products derived from
 * this software without specific prior written permission.
 *
 * THIS SOFTWARE IS PROVIDED BY THE COPYRIGHT HOLDERS AND CONTRIBUTORS "AS IS"
 * AND ANY EXPRESS OR IMPLIED WARRANTIES, INCLUDING, BUT NOT LIMITED TO, THE
 * IMPLIED WARRANTIES OF MERCHANTABILITY AND FITNESS FOR A PARTICULAR PURPOSE ARE
 * DISCLAIMED. IN NO EVENT SHALL THE COPYRIGHT HOLDER OR CONTRIBUTORS BE LIABLE
 * FOR ANY DIRECT, INDIRECT, INCIDENTAL, SPECIAL, EXEMPLARY, OR CONSEQUENTIAL
 * DAMAGES (INCLUDING, BUT NOT LIMITED TO, PROCUREMENT OF SUBSTITUTE GOODS OR
 * SERVICES; LOSS OF USE, DATA, OR PROFITS; OR BUSINESS INTERRUPTION) HOWEVER
 * CAUSED AND ON ANY THEORY OF LIABILITY, WHETHER IN CONTRACT, STRICT LIABILITY,
 * OR TORT (INCLUDING NEGLIGENCE OR OTHERWISE) ARISING IN ANY WAY OUT OF THE USE
 * OF THIS SOFTWARE, EVEN IF ADVISED OF THE POSSIBILITY OF SUCH DAMAGE.
 *
 **************************************************************************************************/
/*! \file
  \brief Functor performing elementwise operations used by epilogues.
*/



#pragma once

#include "cutlass/cutlass.h"
#include "cutlass/epilogue/collective/detail.hpp"
#include "cutlass/detail/helper_macros.hpp"

#include "cute/tensor.hpp"
#include "cute/numeric/numeric_types.hpp"
#include "cutlass/cuda_host_adapter.hpp"
#include "cutlass/epilogue/thread/linear_combination.h"

/////////////////////////////////////////////////////////////////////////////////////////////////

namespace cutlass {
namespace epilogue {
namespace collective {

template<class T>
struct IsDefaultFusionOp {
  static constexpr bool value = false;
};

template<
  class ElementD, class ElementCompute, 
  class ElementC, FloatRoundStyle RoundStyle
>
struct IsDefaultFusionOp<
  epilogue::fusion::LinearCombination<
    ElementD, ElementCompute, ElementC, ElementCompute, RoundStyle>
> {
  static constexpr bool value = true;
};

template<
  class ElementOutput, int Count, class ElementAccumulator,
  class ElementCompute, epilogue::thread::ScaleType::Kind Scale, 
  FloatRoundStyle Round, class ElementSource
>
struct IsDefaultFusionOp<
  epilogue::thread::LinearCombination<
    ElementOutput, Count, ElementAccumulator,
    ElementCompute, Scale, Round, ElementSource>
> {
  static constexpr bool value = true;
};

// Legacy direct store sm100 epilogue using thread::LinearCombination, do not expect this to be stable
template <
  class EpilogueTile_, // (EPI_TILE_M, EPI_TILE_N)
  class ElementC_,
  class StrideC_,
  class ElementD_,
  class StrideD_,
  class ThreadEpilogueOp_,
  class CopyOpT2R_,
  class AlignmentC_,
  class AlignmentD_
>
class CollectiveEpilogue<
    Sm100NoSmem,
    EpilogueTile_,
    ElementC_,
    StrideC_,
    ElementD_,
    StrideD_,
    ThreadEpilogueOp_,
    CopyOpT2R_,
    AlignmentC_,
    AlignmentD_,
    cute::enable_if_t<IsDefaultFusionOp<ThreadEpilogueOp_>::value>
> {
public:
  //
  // Type Aliases
  //
  using DispatchPolicy = Sm100NoSmem;
  using EpilogueTile = EpilogueTile_;
  // derived types of output thread level operator
  using ThreadEpilogueOp = ThreadEpilogueOp_;
  using ElementOutput = typename ThreadEpilogueOp::ElementOutput;
  using ElementAccumulator = typename ThreadEpilogueOp::ElementAccumulator;
  using ElementCompute = typename ThreadEpilogueOp::ElementCompute;
  using ElementScalar = ElementCompute;
  using ElementBias = typename detail::IsThreadEpilogueOpWithBias<ThreadEpilogueOp>::type;
  using ElementC = ElementC_;
  using StrideC = StrideC_;
  using ElementD = ElementD_;
  using StrideD = StrideD_;
  using CopyOpT2R = CopyOpT2R_;
  using AlignmentC = AlignmentC_;
  using AlignmentD = AlignmentD_;
  using GmemElementC = cute::conditional_t<cute::is_void_v<ElementC>,ElementD,ElementC>; // prevents void ref breakages

  using GmemTiledCopyC = void;
  using GmemTiledCopyD = void;

  constexpr static int ThreadCount = 128;
  constexpr static int kOutputAlignment = ThreadEpilogueOp::kCount;
  constexpr static bool isEpilogueBiasSupported = detail::IsThreadEpilogueOpWithBias<ThreadEpilogueOp>::value;
  
  using AlignmentType = typename cute::uint_bit<sizeof_bits<ElementOutput>::value * kOutputAlignment>::type;
  constexpr static uint32_t TmaTransactionBytes = 0;

  struct SharedStorage { };

  // Host side epilogue arguments
  struct Arguments {
    typename ThreadEpilogueOp::Params thread{};
    ElementC const* ptr_C = nullptr;
    StrideC dC{};
    ElementD* ptr_D = nullptr;
    StrideD dD{};
  };

  // Device side epilogue params
  using Params = Arguments;

  template <class ProblemShape>
  static constexpr Params
  to_underlying_arguments(
      [[maybe_unused]] ProblemShape const& problem_shape,
      Arguments const& args,
      [[maybe_unused]] void* workspace) {
    return args;
  }

  template <class ProblemShape>
  static size_t
  get_workspace_size(ProblemShape const& problem_shape, Arguments const& args) {
    return 0;
  }

  template <class ProblemShape>
  static cutlass::Status
  initialize_workspace(ProblemShape const& problem_shape, Arguments const& args, void* workspace, cudaStream_t stream,
      CudaHostAdapter* cuda_adapter = nullptr) {
    return cutlass::Status::kSuccess;
  }

  template <class ProblemShape>
  static bool
  can_implement(
      [[maybe_unused]] ProblemShape const& problem_shape,
      [[maybe_unused]] Arguments const& args) {
    return true;
  }

  //
  // Constructor and Data Members
  //
  CUTLASS_DEVICE
  CollectiveEpilogue(Params const& params, SharedStorage&) : params(params) { };

protected:
  Params const& params;

  //
  // Non-static Device Methods
  //
public:
  template<
    bool ReuseTmem = false,
    class AccumulatorPipeline,
    class AccumulatorPipelineState,
    class ProblemShapeMNKL,
    class TileShapeMNK,
    class TileCoordMNKL,
    class AccEngine, class AccLayout
  >
  CUTLASS_DEVICE auto
  operator()(
      AccumulatorPipeline acc_pipeline,
      AccumulatorPipelineState acc_pipe_consumer_state,
      ProblemShapeMNKL problem_shape_mnkl,
      TileShapeMNK cta_tile_shape_mnk,
      TileCoordMNKL cta_coord_mnkl,
      cute::Tensor<AccEngine, AccLayout> const& accumulators,                                      // (MMA,MMA_M,MMA_N)
      [[maybe_unused]] SharedStorage&) {

    using namespace cute;
    using X = Underscore;

    static_assert(is_tmem<AccEngine>::value, "Accumulator must be TMEM resident.");
    static_assert(rank(ProblemShapeMNKL{}) == 4, "ProblemShapeMNKL must be rank 4");
    static_assert(rank(TileCoordMNKL{}) == 4, "TileCoordMNKL must be rank 4");

    auto problem_shape_mnl = select<0,1,3>(problem_shape_mnkl);
    auto cta_coord_mnl = select<0,1,3>(cta_coord_mnkl);
    auto cta_tiler = take<0,2>(cta_tile_shape_mnk);

    // Represent the full output tensor, slice to get the tile this CTA is responsible for
    Tensor mC = make_tensor(make_gmem_ptr<GmemElementC>(params.ptr_C), problem_shape_mnl, append<3>(params.dC,_0{}));      // (M,N,L)
    Tensor mD = make_tensor(make_gmem_ptr(params.ptr_D), problem_shape_mnl, append<3>(params.dD,_0{}));      // (M,N,L)
    Tensor gC = local_tile(mC, cta_tiler, cta_coord_mnl);                                              // (CTA_M,CTA_N)
    Tensor gD = local_tile(mD, cta_tiler, cta_coord_mnl);                                              // (CTA_M,CTA_N)

    // Partition source and destination tiles according to tmem copy T2R partitioning (tTR_)
    auto tiled_t2r = make_tmem_copy(CopyOpT2R{}, tensor<0>(accumulators));
    auto thread_idx = ThreadIdxX() % size(tiled_t2r);

    auto thread_t2r = tiled_t2r.get_slice(thread_idx);
    Tensor tTR_gC   = thread_t2r.partition_D(gC);                                                  // (T2R,T2R_M,T2R_N)
    Tensor tTR_gD   = thread_t2r.partition_D(gD);                                                  // (T2R,T2R_M,T2R_N)
    Tensor tTR_rAcc = make_tensor<ElementAccumulator>(shape(tTR_gD));                              // (T2R,T2R_M,T2R_N)

    Tensor tTR_rC = make_tensor<GmemElementC>(shape(tTR_gC));                                          // (T2R,T2R_M,T2R_N)
  
    Tensor coordCD = make_identity_tensor(problem_shape_mnl);                                     // (M,N,L) -> (m,n,l)
    Tensor cCD = local_tile(coordCD, cta_tiler, cta_coord_mnl);                             // (CTA_M,CTA_N) -> (m,n,l)
    Tensor tTR_cCD = thread_t2r.partition_D(cCD);                                       // (T2R,T2R_M,T2R_N) -> (m,n,l)

    constexpr auto mclD = decltype(max_common_layout(tTR_rAcc.layout(), tTR_gD.layout())){};
    constexpr int VD = cute::min(AlignmentD{}, size(mclD));
    Tensor tTR_rD_frag = make_tensor<ElementD>(shape(tTR_rAcc));
    Tensor tTR_rD_src = recast<Array<ElementD, VD>>(coalesce(tTR_rD_frag));
    Tensor tR2G_rD_dst = recast<Array<ElementD, VD>>(coalesce(tTR_gD));
    
    Tensor tTR_cD_mn_frg = tensor<1>(zipped_divide(coalesce(tTR_cCD), mclD.compose(Int<VD>{})));
    Tensor tDpD = make_tensor<bool>(shape(tR2G_rD_dst));

    CUTLASS_PRAGMA_UNROLL
    for (int t = 0; t < size(tDpD); t++) {
      tDpD(t) = elem_less(tTR_cD_mn_frg(t), problem_shape_mnl);
    }

    constexpr auto mclC = decltype(max_common_layout(tTR_rAcc.layout(), tTR_gC.layout())){};
    constexpr int VC = cute::min(AlignmentC{}, size(mclC));

    Tensor tTR_cC_mn_frg = tensor<1>(zipped_divide(coalesce(tTR_cCD), mclC.compose(Int<VC>{})));
    Tensor tG2R_rC_dst = recast<Array<GmemElementC, VC>>(coalesce(tTR_gC));
    Tensor tCpC = make_tensor<bool>(shape(tG2R_rC_dst));

    CUTLASS_PRAGMA_UNROLL
    for (int t = 0; t < size(tCpC); t++) {
      tCpC(t) = elem_less(tTR_cC_mn_frg(t), problem_shape_mnl);
    }
    Tensor tTR_rC_src = recast<Array<GmemElementC, VC>>(coalesce(tTR_gC));
    Tensor tTR_rC_dst = recast<Array<GmemElementC, VC>>(coalesce(tTR_rC));

    // Detect interleaved complex fp32 kernels
    [[maybe_unused]] Tensor accs = accumulators;
    using ElementTmem = typename decltype(accs)::value_type;
    constexpr bool is_interleaved_complex_f32 = is_complex<ElementAccumulator>::value && cute::is_same_v<ElementTmem, float>;

    // 1. Load accumulators into register from tmem
    // Tmem -> rmem and transformation for interleaved complex kernels
    if constexpr (is_interleaved_complex_f32) {
      using ElementComputeAccumulator = float;

      Tensor tAccReal = accumulators(make_coord(_,_),_0{},_0{},_0{});                                  // (CTA_M,CTA_N)
      Tensor tAccImag = accumulators(make_coord(_,_),_0{},_0{},_1{});                                  // (CTA_M,CTA_N)
      Tensor tTR_tAccReal = thread_t2r.partition_S(tAccReal);                                      // (T2R,T2R_M,T2R_N)
      Tensor tTR_tAccImag = thread_t2r.partition_S(tAccImag);                                      // (T2R,T2R_M,T2R_N)
      Tensor tTR_rAccReal = make_tensor<ElementComputeAccumulator>(shape(tTR_gD));                 // (T2R,T2R_M,T2R_N)
      Tensor tTR_rAccImag = make_tensor<ElementComputeAccumulator>(shape(tTR_gD));                 // (T2R,T2R_M,T2R_N)

      copy(tiled_t2r, tTR_tAccReal, tTR_rAccReal);
      copy(tiled_t2r, tTR_tAccImag, tTR_rAccImag);

      // 1.1. Transform accumulators in registers
      CUTLASS_PRAGMA_UNROLL
      for (int i = 0; i < size(tTR_rAccReal); i++) {
        tTR_rAcc(i) = {tTR_rAccReal(i), tTR_rAccImag(i)};
      }
    }

    // Standard tmem -> rmem epilogue
    else {
      Tensor tAcc = accumulators(make_coord(_,_),_0{},_0{});                                           // (CTA_M,CTA_N)
      Tensor tTR_tAcc = thread_t2r.partition_S(tAcc);                                              // (T2R,T2R_M,T2R_N)

      copy(tiled_t2r, tTR_tAcc, tTR_rAcc);
    }

    cutlass::arch::fence_view_async_tmem_load();
    acc_pipeline.consumer_release(acc_pipe_consumer_state);
    ++acc_pipe_consumer_state;

    // 2. Apply element-wise operation and store to gmem
    ThreadEpilogueOp epilogue_op{params.thread};
    // source is needed
    if (epilogue_op.is_source_needed()) {
      copy_if(tCpC, tTR_rC_src, tTR_rC_dst);
      CUTLASS_PRAGMA_UNROLL
      for (int i = 0; i < size(tTR_rAcc); i++) {
        tTR_rD_frag(i) = epilogue_op(tTR_rAcc(i), tTR_rC(i));
      }

      copy_if(tDpD, tTR_rD_src, tR2G_rD_dst);
    }
    // source is not needed, avoid load
    else 
    {
      CUTLASS_PRAGMA_UNROLL
      for (int i = 0; i < size(tTR_rAcc); i++) {
        tTR_rD_frag(i) = epilogue_op(tTR_rAcc(i));
      }

      copy_if(tDpD, tTR_rD_src, tR2G_rD_dst);
    }

    return cute::make_tuple(acc_pipe_consumer_state);
  }


  // API with Global Accumulator in registers for FastFP32 (emulated MMA) kernels.
  // The accumulator in TMEM periodically loaded into the registers so that the MMA can clear out the TMEM accumulator
  // values for better accuracy. This epilogue accepts the accumulator in registers and take TiledCopy for the
  // TMEM->Reg as a parameter to be used in partitioning GMEM tensors C and D.
  template<
    class ProblemShapeMNKL,
    class TileShapeMNK,
    class TileCoordMNKL,
    class AccEngine, class AccLayout,
    class TiledCopy
  >
  CUTLASS_DEVICE void
  operator()(
      ProblemShapeMNKL problem_shape_mnkl,
      TileShapeMNK cta_tile_shape_mnk,
      TileCoordMNKL cta_coord_mnkl,
      cute::Tensor<AccEngine, AccLayout>& tTR_rGlobAcc,                                      // (MMA,MMA_M,MMA_N)
      [[maybe_unused]] SharedStorage&,
      TiledCopy tiled_t2r) {

    using namespace cute;
    using X = Underscore;

    static_assert(is_rmem<AccEngine>::value, "Accumulator must be Register resident.");
    static_assert(rank(ProblemShapeMNKL{}) == 4, "ProblemShapeMNKL must be rank 4");
    static_assert(rank(AccLayout{}) == 5, "Accumulators must be copy-partitioned:  (T2R,T2R_M,T2R_N,EPI_M,EPI_N)");
    static_assert(rank(TileCoordMNKL{}) == 4, "TileCoordMNKL must be rank 4");

    auto problem_shape_mnl = select<0,1,3>(problem_shape_mnkl);
    auto cta_coord_mnl = select<0,1,3>(cta_coord_mnkl);
    auto cta_tiler = take<0,2>(cta_tile_shape_mnk);

    // Represent the full output tensor, slice to get the tile this CTA is responsible for
    Tensor mC = make_tensor(make_gmem_ptr<GmemElementC>(params.ptr_C), problem_shape_mnl, append<3>(params.dC,_0{})); // (M,N,L)
    Tensor mD = make_tensor(make_gmem_ptr(params.ptr_D), problem_shape_mnl, append<3>(params.dD,_0{}));      // (M,N,L)
    Tensor gC = local_tile(mC, cta_tiler, cta_coord_mnl);                                              // (CTA_M,CTA_N)
    Tensor gD = local_tile(mD, cta_tiler, cta_coord_mnl);                                              // (CTA_M,CTA_N)


    // Partition source and destination tiles according to tmem copy T2R partitioning (tTR_)
<<<<<<< HEAD
    auto thread_t2r = tiled_t2r.get_slice(ThreadIdxX() % size(tiled_t2r));
    Tensor tTR_gC   = thread_t2r.partition_D(gC_epi);                                               // (T2R,T2R_M,T2R_N)
    Tensor tTR_gD   = thread_t2r.partition_D(gD_epi);                                               // (T2R,T2R_M,T2R_N)
=======
    auto thread_t2r = tiled_t2r.get_slice(threadIdx.x % size(tiled_t2r));
    Tensor tTR_gC   = thread_t2r.partition_D(gC);                                                  // (T2R,T2R_M,T2R_N)
    Tensor tTR_gD   = thread_t2r.partition_D(gD);                                                  // (T2R,T2R_M,T2R_N)
>>>>>>> b84e9802
 

    Tensor coordCD = make_identity_tensor(problem_shape_mnl);                                     // (M,N,L) -> (m,n,l)
    Tensor cCD = local_tile(coordCD, cta_tiler, cta_coord_mnl);                             // (CTA_M,CTA_N) -> (m,n,l)
    Tensor tTR_cCD = thread_t2r.partition_D(cCD);                                       // (T2R,T2R_M,T2R_N) -> (m,n,l)

    // 2. Apply element-wise operation and store to gmem
    ThreadEpilogueOp epilogue_op{params.thread};
    // source is needed
    if (epilogue_op.is_source_needed()) {
      CUTLASS_PRAGMA_UNROLL
      for (int i = 0; i < size(tTR_rGlobAcc); ++i) {
        if (elem_less(tTR_cCD(i), problem_shape_mnl)) {
          tTR_gD(i) = epilogue_op(tTR_rGlobAcc(i), tTR_gC(i));
        }
      }
    }
    // source is not needed, avoid load
    else {
      CUTLASS_PRAGMA_UNROLL
      for (int i = 0; i < size(tTR_rGlobAcc); ++i) {
        if (elem_less(tTR_cCD(i), problem_shape_mnl)) {
          tTR_gD(i) = epilogue_op(tTR_rGlobAcc(i));
        }
      }
    }
  }
};

/////////////////////////////////////////////////////////////////////////////////////////////////

// Direct store sm100 epilogue supporting EVT
template <
  class EpilogueTile_, // (EPI_TILE_M, EPI_TILE_N)
  class ElementC_,
  class StrideC_,
  class ElementD_,
  class StrideD_,
  class FusionCallbacks_,
  class CopyOpT2R_,
  class AlignmentC_,
  class AlignmentD_
>
class CollectiveEpilogue<
    Sm100NoSmem,
    EpilogueTile_,
    ElementC_,
    StrideC_,
    ElementD_,
    StrideD_,
    FusionCallbacks_,
    CopyOpT2R_,
    AlignmentC_,
    AlignmentD_,
    cute::enable_if_t<not IsDefaultFusionOp<FusionCallbacks_>::value>
> {
public:
  //
  // Type Aliases
  //
  // Required by the gemm::kernel
  using DispatchPolicy = Sm100NoSmem;
  using ElementC = ElementC_;
  using ElementD = ElementD_;
  using GmemElementC = cute::conditional_t<cute::is_void_v<ElementC>,ElementD,ElementC>; // prevents void ref breakages
  using StrideC = StrideC_;
  using StrideD = StrideD_;
  using EpilogueTile = EpilogueTile_;
  using CopyOpT2R = CopyOpT2R_;
  using FusionCallbacks = FusionCallbacks_;
  using ThreadEpilogueOp = typename epilogue::fusion::FusionCallbacksTraits<FusionCallbacks>::Operation;

  using GmemTiledCopyC = void;
  using GmemTiledCopyD = void;

private:
  constexpr static bool IsReductionBufferNeeded = ThreadEpilogueOp::IsDePerRowBiasSupported
                                               || is_same_v<ThreadEpilogueOp, epilogue::fusion::FusionOperation>; // alloc reduction buffer for custom EVTs
  constexpr static size_t ImplicitSharedStorageSize = IsReductionBufferNeeded ? size(EpilogueTile{}) : 0;

public:
  constexpr static int ThreadCount = 128;
  constexpr static uint32_t TmaTransactionBytes = 0;

  struct SharedStorage {
    using FusionStorage = typename FusionCallbacks::SharedStorage;
    FusionStorage thread;
    array_aligned<uint8_t, ImplicitSharedStorageSize> buffer;
  };

  // Host side epilogue arguments
  struct Arguments {
    typename FusionCallbacks::Arguments thread{};
    ElementC const* ptr_C = nullptr;
    StrideC dC = {};
    ElementD* ptr_D = nullptr;
    StrideD dD = {};
  };

  // Device side epilogue params
  struct Params {
    typename FusionCallbacks::Params thread{};
    ElementC const* ptr_C = nullptr;
    StrideC dC = {};
    ElementD* ptr_D = nullptr;
    StrideD dD = {};
  };

  //
  // Constructor and Data Members
  //
  CUTLASS_DEVICE
  CollectiveEpilogue(Params const& params_, SharedStorage& shared_tensors) 
  : fusion_callbacks(params_.thread, shared_tensors.thread)
  , smem_buffer_ptr(shared_tensors.buffer.data())
  , params(params_) {};

protected:
  FusionCallbacks fusion_callbacks;
  uint8_t* smem_buffer_ptr;
  Params const& params;  

public:

  template <class ProblemShape>
  static constexpr Params
  to_underlying_arguments(
      [[maybe_unused]] ProblemShape const& problem_shape,
      Arguments const& args,
      [[maybe_unused]] void* workspace) {
    return {
      FusionCallbacks::to_underlying_arguments(problem_shape, args.thread, workspace),
      args.ptr_C,
      args.dC,
      args.ptr_D,
      args.dD
    };
  }

  template <class ProblemShape>
  static size_t
  get_workspace_size(ProblemShape const& problem_shape, Arguments const& args) {
    return FusionCallbacks::get_workspace_size(problem_shape, args.thread);
  }

  template <class ProblemShape>
  static cutlass::Status
  initialize_workspace(ProblemShape const& problem_shape, Arguments const& args, void* workspace, cudaStream_t stream,
      CudaHostAdapter* cuda_adapter = nullptr) {
    return FusionCallbacks::initialize_workspace(problem_shape, args.thread, workspace, stream, cuda_adapter);
  }

  template <class ProblemShape>
  static bool
  can_implement(
      [[maybe_unused]] ProblemShape const& problem_shape,
      [[maybe_unused]] Arguments const& args) {
    
    bool fusion_implementable = FusionCallbacks::can_implement(problem_shape, args.thread);
    if (!fusion_implementable) {
      CUTLASS_TRACE_HOST("  CAN IMPLEMENT: Problem Size doesn't meet the minimum requirements for FusionCallbacks.\n");
    }
    return fusion_implementable;
  }


  template<
    bool ReuseTmem = false,
    class AccumulatorPipeline,
    class AccumulatorPipelineState,
    class ProblemShapeMNKL,
    class CtaTileMNK,
    class CtaCoordMNKL,
    class AccEngine, class AccLayout
  >
  CUTLASS_DEVICE auto
  operator()(
      AccumulatorPipeline acc_pipeline,
      AccumulatorPipelineState acc_pipe_consumer_state,
      ProblemShapeMNKL problem_shape_mnkl,
      CtaTileMNK cta_tile_mnk,
      CtaCoordMNKL cta_coord_mnkl,
      cute::Tensor<AccEngine,AccLayout> accumulators,
      [[maybe_unused]]SharedStorage&
      ) {
    using ElementAccumulator = typename AccEngine::value_type;
    using ElementCompute_ = typename epilogue::fusion::FusionCallbacksTraits<FusionCallbacks>::ElementCompute;
    using ElementCompute = cute::conditional_t<cute::is_void_v<ElementCompute_>,ElementAccumulator,ElementCompute_>;

    // Wait for mma warp to fill tmem buffer with accumulator results
    static_assert(is_tmem<AccEngine>::value, "Accumulator must be TMEM resident.");
    static_assert(rank(ProblemShapeMNKL{}) == 4, "ProblemShapeMNKL must be rank 4");
    static_assert(rank(CtaCoordMNKL{}) == 4, "TileCoordMNKL must be rank 4");
    static_assert(cute::sizeof_bits_v<ElementD> != 6, "Output element requires smem");

    auto [M, N, K, L] = problem_shape_mnkl;
    auto problem_shape_mnl = select<0,1,3>(problem_shape_mnkl);
    auto cta_coord_mnl = select<0,1,3>(cta_coord_mnkl);
    auto cta_tiler = take<0,2>(cta_tile_mnk);

    int thread_idx = ThreadIdxX() % ThreadCount;

    Tensor tAcc = accumulators(make_coord(_,_),_0{},_0{});                                             // (CTA_M,CTA_N)
    Tensor tAcc_epi = flat_divide(tAcc, EpilogueTile{});                         // (EPI_TILE_M,EPI_TILE_N,EPI_M,EPI_N)
    TiledCopy tiled_t2r = make_tmem_copy(CopyOpT2R{}, tAcc_epi(_,_,_0{},_0{}));
    ThrCopy thread_t2r = tiled_t2r.get_slice(thread_idx);
    Tensor tTR_tAcc = thread_t2r.partition_S(tAcc_epi);                                // (T2R,T2R_M,T2R_N,EPI_M,EPI_N)

    constexpr int FragmentSize = size(EpilogueTile{}) / ThreadCount;

    Tensor coordD = make_identity_tensor(problem_shape_mnl);                                      // (M,N,L) -> (m,n,l)
    Tensor cD = local_tile(coordD, cta_tiler, cta_coord_mnl);                               // (CTA_M,CTA_N) -> (m,n,l)
    Tensor cD_epi = flat_divide(cD, EpilogueTile{});
    Tensor tTR_cD = thread_t2r.partition_D(cD_epi);                                     // (T2R,T2R_M,T2R_N) -> (m,n,l)

    Tensor tTR_rAcc = make_tensor<ElementAccumulator>(shape(tTR_cD(_,_,_,_0{},_0{})));

    // Construct the EVT consumer callbacks
    auto residue_cD = make_coord(M,N) - cD(_0{});
    auto residue_tTR_cD = make_coord(M,N) - tTR_cD(_0{});
    Tensor cD_ = make_counting_tensor(cD.layout());
    Tensor tTR_cD_ = make_counting_tensor(tTR_cD.layout());
    constexpr bool RefSrc = false;

    Tensor mC = make_tensor(make_gmem_ptr<GmemElementC>(params.ptr_C), make_shape(M,N,L), params.dC);

    Tensor tTR_gC = cutlass::epilogue::fusion::sm90_partition_for_epilogue<RefSrc>(
                      mC, cta_tile_mnk, cta_coord_mnkl, EpilogueTile{}, tiled_t2r, thread_idx);

    Tensor mD = make_tensor(make_gmem_ptr(recast_ptr<ElementD>(params.ptr_D)), make_shape(M,N,L), params.dD);

    Tensor tTR_gD = cutlass::epilogue::fusion::sm90_partition_for_epilogue<RefSrc>(
                      mD, cta_tile_mnk, cta_coord_mnkl, EpilogueTile{}, tiled_t2r, thread_idx);

    // Register Tensor
    Tensor tTR_rD = make_tensor<ElementD>(take<0,3>(shape(tTR_gD)));

    Tensor coord_cCD = make_identity_tensor(problem_shape_mnl);
    Tensor tTR_cCD = cutlass::epilogue::fusion::sm90_partition_for_epilogue<RefSrc>(
                      coord_cCD, cta_tile_mnk, cta_coord_mnkl, EpilogueTile{}, tiled_t2r, thread_idx);
    constexpr auto mclD = decltype(max_common_layout(tTR_gD(_,_,_,_0{},_0{}), tTR_rD)){};
    constexpr int VD = cute::min(AlignmentD_{}, size(mclD));

    auto tCrC = make_tensor<GmemElementC>(take<0,3>(shape(tTR_gC)));
    constexpr auto mclC = decltype(max_common_layout(tTR_gC(_,_,_,_0{},_0{}), tCrC)){};
    constexpr int VC = cute::min(AlignmentC_{}, size(mclC));

    Tensor tTR_rD_frg = recast<Array<ElementD, FragmentSize>>(coalesce(tTR_rD));

    auto cst_args = cutlass::epilogue::fusion::detail::ConsumerStoreArgs{
      problem_shape_mnkl, 
      cta_tile_mnk,
      cta_coord_mnkl,
      int(0),
      EpilogueTile{},
      tiled_t2r,
      cD_,
      residue_cD,
      tTR_cD_,
      residue_tTR_cD,
      tCrC,
      thread_idx
    };

    auto cst_callbacks = fusion_callbacks.get_consumer_store_callbacks<RefSrc>(cst_args);
    bool is_C_load_needed = fusion_callbacks.is_C_load_needed();

    auto synchronize = [] () CUTLASS_LAMBDA_FUNC_INLINE { cutlass::arch::NamedBarrier::sync(ThreadCount, cutlass::arch::ReservedNamedBarriers::EpilogueBarrier); };

    auto epi_loop_fn = [&] (auto& cst_callbacks) CUTLASS_LAMBDA_FUNC_INLINE {
      // Ensure there are no threads from the previous wave writing to shared memory being utilized for the current wave.
      synchronize();
      cst_callbacks.begin();
      if (cst_callbacks.begin_sync_needed()) {
        synchronize();
      }

      // If tmem doesn't have enough capacity to support double buffering, a portion of tmem (a column of epilogue tiles)
      // is overlapped between 2 pseudo-buffers. The shared tmem portion corresponds to the last epilogue tile column of
      // tmem accumulator buffer 0, and the first epilogue tile column of tmem accumulator 1.
      // Thus, whenever we are processing tmem accumulator buffer 0, we process the epilogue tiles with reversed column order.
      // Once the last epilogue tile column is loaded from tmem, the acc_pipeline is released.
      // Then, the next accumulation stage for buffer 1 can start.
      [[maybe_unused]] bool reverse_epi_n = ReuseTmem && acc_pipe_consumer_state.phase() == 0;
      static_assert(not (ReuseTmem && AccumulatorPipeline::Stages != 1), "Tmem reuse requires 1 accumulator stage");

      // For each epilogue subtile within the CTA tile
      CUTLASS_PRAGMA_UNROLL
      for (int iter_n = 0; iter_n < size<4>(tTR_tAcc); ++iter_n) {
        CUTLASS_PRAGMA_UNROLL
        for (int iter_m = 0; iter_m < size<3>(tTR_tAcc); ++iter_m) {
          int epi_m = iter_m, epi_n = iter_n;

          bool is_last_iteration = iter_m == size<3>(tTR_tAcc)-1 && iter_n == size<4>(tTR_tAcc)-1;
          bool do_acc_release = is_last_iteration;

          // Reverse subtile order for tmem reuse if necessary
          if constexpr (ReuseTmem) {
            if (reverse_epi_n) {
              epi_n = size<4>(tTR_tAcc) - 1 - iter_n;
            }
            do_acc_release = iter_m == size<3>(tTR_tAcc)-1 && iter_n == 0;
          }

          Tensor tTR_cCD_mn = tTR_cCD(_,_,_,epi_m,epi_n);
          cst_callbacks.begin_loop(epi_m, epi_n);

          if constexpr (not cute::is_void_v<ElementC>) {
            if (is_C_load_needed) {
              using CVecType = uint_bit_t<VC * sizeof_bits_v<ElementC>>;
              Tensor tTR_cC_frag = tensor<1>(zipped_divide(coalesce(tTR_cCD_mn), mclC.compose(Int<VC>{})));

              auto pred_fn_C = [&] (auto const&... coords) CUTLASS_LAMBDA_FUNC_INLINE {
                return elem_less(tTR_cC_frag(coords...), problem_shape_mnl);
              };

                Tensor tTR_gC_frg = recast<CVecType>(coalesce(tTR_gC(_,_,_,epi_m,epi_n)));
                Tensor tTR_rC_frg = recast<CVecType>(coalesce(tCrC));
                copy_if(pred_fn_C, tTR_gC_frg, tTR_rC_frg);
            }
          }

          // Copy accumulator tile from tmem to register
          // The current tile in tmem
          Tensor tTR_tAcc_mn = tTR_tAcc(_,_,_,epi_m,epi_n);

          Tensor tTR_rAcc_frg = recast<Array<ElementAccumulator, FragmentSize>>(coalesce(tTR_rAcc));

          copy(tiled_t2r, tTR_tAcc_mn, tTR_rAcc);
          
          // After the last tmem load, signal that tmem buffer is consumed and empty
          if (do_acc_release) {
            cutlass::arch::fence_view_async_tmem_load();
            acc_pipeline.consumer_release(acc_pipe_consumer_state);
            ++acc_pipe_consumer_state;
          }

          CUTLASS_PRAGMA_UNROLL
          for (int epi_v = 0; epi_v < size(tTR_rAcc_frg); ++epi_v) {
            tTR_rD_frg(epi_v) = cst_callbacks.visit(tTR_rAcc_frg(epi_v), epi_v, epi_m, epi_n);
          }

          Tensor reduction_buffer = make_tensor(
            raw_pointer_cast(make_smem_ptr(smem_buffer_ptr)), make_layout(Shape<Int<ImplicitSharedStorageSize>>{}));

          cst_callbacks.reduce(reduction_buffer, synchronize, epi_m, epi_n, is_last_iteration, tTR_rAcc /*not used*/);

          cst_callbacks.end_loop(epi_m, epi_n);

          
          Tensor tTR_cD_frag = tensor<1>(zipped_divide(coalesce(tTR_cCD_mn), mclD.compose(Int<VD>{})));
          auto pred_fn_D = [&] (auto const&... coords) CUTLASS_LAMBDA_FUNC_INLINE {
            return elem_less(tTR_cD_frag(coords...), problem_shape_mnl);
          };

          using VecType = uint_bit_t<VD * sizeof_bits_v<ElementD>>;
            Tensor tTR_gD_frg = recast<VecType>(coalesce(tTR_gD(_,_,_,epi_m,epi_n)));
            Tensor tTR_rD_frg = recast<VecType>(coalesce(tTR_rD));

            copy_if(pred_fn_D, tTR_rD_frg, tTR_gD_frg);
        } // for epi_m
      } // for epi_n

      cst_callbacks.end();
    };

    epi_loop_fn(cst_callbacks);
    return cute::make_tuple(acc_pipe_consumer_state);
  }

};


/////////////////////////////////////////////////////////////////////////////////////////////////
// For sm100 kernels requiring warp specialized epilogues
template <
  class EpilogueTile_, // (EPI_TILE_M, EPI_TILE_N)
  class ElementC_,
  class StrideC_,
  class ElementD_,
  class StrideD_,
  class ThreadEpilogueOp_,
  class CopyOpT2R_,
  class AlignmentC_,
  class AlignmentD_
>
class CollectiveEpilogue<
    Sm100NoSmemWarpSpecialized,
    EpilogueTile_,
    ElementC_,
    StrideC_,
    ElementD_,
    StrideD_,
    ThreadEpilogueOp_,
    CopyOpT2R_,
    AlignmentC_,
    AlignmentD_
> : public detail::Sm100TmaWarpSpecializedAdapter<CollectiveEpilogue<
      Sm100NoSmem,
      EpilogueTile_,
      ElementC_,
      StrideC_,
      ElementD_,
      StrideD_,
      ThreadEpilogueOp_,
      CopyOpT2R_,
      AlignmentC_,
      AlignmentD_,
      void>>
{
public:
  // ctor inheritance
  using detail::Sm100TmaWarpSpecializedAdapter<CollectiveEpilogue<
      Sm100NoSmem,
      EpilogueTile_,
      ElementC_,
      StrideC_,
      ElementD_,
      StrideD_,
      ThreadEpilogueOp_,
      CopyOpT2R_,
      AlignmentC_,
      AlignmentD_,
      void>>::Sm100TmaWarpSpecializedAdapter;
};

/////////////////////////////////////////////////////////////////////////////////////////////////

} // namespace collective
} // namespace epilogue
} // namespace cutlass

/////////////////////////////////////////////////////////////////////////////////////////////////<|MERGE_RESOLUTION|>--- conflicted
+++ resolved
@@ -379,15 +379,9 @@
 
 
     // Partition source and destination tiles according to tmem copy T2R partitioning (tTR_)
-<<<<<<< HEAD
     auto thread_t2r = tiled_t2r.get_slice(ThreadIdxX() % size(tiled_t2r));
-    Tensor tTR_gC   = thread_t2r.partition_D(gC_epi);                                               // (T2R,T2R_M,T2R_N)
-    Tensor tTR_gD   = thread_t2r.partition_D(gD_epi);                                               // (T2R,T2R_M,T2R_N)
-=======
-    auto thread_t2r = tiled_t2r.get_slice(threadIdx.x % size(tiled_t2r));
     Tensor tTR_gC   = thread_t2r.partition_D(gC);                                                  // (T2R,T2R_M,T2R_N)
     Tensor tTR_gD   = thread_t2r.partition_D(gD);                                                  // (T2R,T2R_M,T2R_N)
->>>>>>> b84e9802
  
 
     Tensor coordCD = make_identity_tensor(problem_shape_mnl);                                     // (M,N,L) -> (m,n,l)
