--- conflicted
+++ resolved
@@ -248,13 +248,9 @@
 
     // Partition source and destination tiles according to tmem copy T2R partitioning (tTR_)
     auto tiled_t2r = make_tmem_copy(CopyOpT2R{}, tensor<0>(accumulators));
-<<<<<<< HEAD
-    auto thread_t2r = tiled_t2r.get_slice(ThreadIdxX() % size(tiled_t2r));
-=======
     auto thread_idx = threadIdx.x % size(tiled_t2r);
 
     auto thread_t2r = tiled_t2r.get_slice(thread_idx);
->>>>>>> b2dd65dc
     Tensor tTR_gC   = thread_t2r.partition_D(gC);                                                  // (T2R,T2R_M,T2R_N)
     Tensor tTR_gD   = thread_t2r.partition_D(gD);                                                  // (T2R,T2R_M,T2R_N)
     Tensor tTR_rAcc = make_tensor<ElementAccumulator>(shape(tTR_gD));                              // (T2R,T2R_M,T2R_N)
