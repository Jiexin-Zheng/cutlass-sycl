/***************************************************************************************************
 * Copyright (c) 2023 - 2025 NVIDIA CORPORATION & AFFILIATES. All rights reserved.
 * SPDX-License-Identifier: BSD-3-Clause
 *
 * Redistribution and use in source and binary forms, with or without
 * modification, are permitted provided that the following conditions are met:
 *
 * 1. Redistributions of source code must retain the above copyright notice, this
 * list of conditions and the following disclaimer.
 *
 * 2. Redistributions in binary form must reproduce the above copyright notice,
 * this list of conditions and the following disclaimer in the documentation
 * and/or other materials provided with the distribution.
 *
 * 3. Neither the name of the copyright holder nor the names of its
 * contributors may be used to endorse or promote products derived from
 * this software without specific prior written permission.
 *
 * THIS SOFTWARE IS PROVIDED BY THE COPYRIGHT HOLDERS AND CONTRIBUTORS "AS IS"
 * AND ANY EXPRESS OR IMPLIED WARRANTIES, INCLUDING, BUT NOT LIMITED TO, THE
 * IMPLIED WARRANTIES OF MERCHANTABILITY AND FITNESS FOR A PARTICULAR PURPOSE ARE
 * DISCLAIMED. IN NO EVENT SHALL THE COPYRIGHT HOLDER OR CONTRIBUTORS BE LIABLE
 * FOR ANY DIRECT, INDIRECT, INCIDENTAL, SPECIAL, EXEMPLARY, OR CONSEQUENTIAL
 * DAMAGES (INCLUDING, BUT NOT LIMITED TO, PROCUREMENT OF SUBSTITUTE GOODS OR
 * SERVICES; LOSS OF USE, DATA, OR PROFITS; OR BUSINESS INTERRUPTION) HOWEVER
 * CAUSED AND ON ANY THEORY OF LIABILITY, WHETHER IN CONTRACT, STRICT LIABILITY,
 * OR TORT (INCLUDING NEGLIGENCE OR OTHERWISE) ARISING IN ANY WAY OUT OF THE USE
 * OF THIS SOFTWARE, EVEN IF ADVISED OF THE POSSIBILITY OF SUCH DAMAGE.
 *
 **************************************************************************************************/
#pragma once

#include "cutlass/numeric_conversion.h"
#include "cutlass/epilogue/thread/scale_type.h"

//////////////////////////////////////////////////////////////////////////////

namespace cutlass::epilogue {

//////////////////////////////////////////////////////////////////////////////

//////////////////////////////////////////////////////////////////////////////
//
// Builder Epilogue Schedules
//
//////////////////////////////////////////////////////////////////////////////

struct PtrArrayDefault {};
struct EpilogueSimtVectorized {};
struct EpiloguePtrArraySimtVectorized {};
struct NoSmemWarpSpecialized {};
struct PtrArrayNoSmemWarpSpecialized {};
struct PtrArrayNoSmemWarpSpecializedTransposed {};
struct TmaWarpSpecialized {};
struct TmaWarpSpecializedCooperative {};

struct TmaWarpSpecialized1Sm {};
struct TmaWarpSpecialized2Sm {};
struct PtrArrayTmaWarpSpecialized1Sm {};
struct PtrArrayTmaWarpSpecialized2Sm {};

struct PtrArrayTmaWarpSpecializedCooperative {
  static constexpr int NumEpilogueWarpGroups = 2;
};

// Standard warp specialized epilogue
struct PtrArrayTmaWarpSpecialized {
  static constexpr int NumEpilogueWarpGroups = 1;
};

// Pingpong kernel epilogue
struct PtrArrayTmaWarpSpecializedPingpong {
  static constexpr int NumEpilogueWarpGroups = 2;
};

// DEPRECATED schedules, will be removed in next release
struct TmaWarpSpecializedElementwiseBase : public TmaWarpSpecialized {};
struct TmaWarpSpecializedCooperativeElementwiseBase : public TmaWarpSpecializedCooperative {};
template <
  template <class T> class ActivationFunctor_,
  thread::ScaleType::Kind Scale_ = thread::ScaleType::Default,
  FloatRoundStyle Round_ = FloatRoundStyle::round_to_nearest
>
struct [[deprecated("Use TmaWarpSpecialized with fusion::LinCombEltAct instead")]]
TmaWarpSpecializedElementwise : public TmaWarpSpecializedElementwiseBase {
  template <class T>
  using ActivationFunctor = ActivationFunctor_<T>;
  static constexpr thread::ScaleType::Kind Scale = Scale_;
  static constexpr FloatRoundStyle Round = Round_;
};

template <
  template <class T> class ActivationFunctor_,
  thread::ScaleType::Kind Scale_ = thread::ScaleType::Default,
  FloatRoundStyle Round_ = FloatRoundStyle::round_to_nearest
>
struct [[deprecated("Use TmaWarpSpecializedCooperative with fusion::LinCombEltAct instead")]]
TmaWarpSpecializedCooperativeElementwise : public TmaWarpSpecializedCooperativeElementwiseBase {
  template <class T>
  using ActivationFunctor = ActivationFunctor_<T>;
  static constexpr thread::ScaleType::Kind Scale = Scale_;
  static constexpr FloatRoundStyle Round = Round_;
};

struct TmaWarpSpecializedBiasElementwiseBase : public TmaWarpSpecialized{};
struct TmaWarpSpecializedCooperativeBiasElementwiseBase : public TmaWarpSpecializedCooperative {};

template <
  template <class T> class ActivationFunctor_,
  class ElementT_,
  template <class T> class BiasOp_,
  bool StoreT_,
  class ElementBias_
>
struct [[deprecated("Use TmaWarpSpecialized with fusion::LinCombPerRowBiasEltActAux instead")]]
TmaWarpSpecializedBiasElementwise : public TmaWarpSpecializedBiasElementwiseBase {
  template <class T>
  using ActivationFunctor = ActivationFunctor_<T>;
  using ElementT = ElementT_;

  template <class T>
  using BiasOp = BiasOp_<T>;

  static constexpr bool StoreT = StoreT_;
  using ElementBias = ElementBias_;
};

template <
  template <class T> class ActivationFunctor_,
  class ElementT_,
  template <class T> class BiasOp_,
  bool StoreT_,
  class ElementBias_
>
struct [[deprecated("Use TmaWarpSpecializedCooperative with fusion::LinCombPerRowBiasEltActAux instead")]]
TmaWarpSpecializedCooperativeBiasElementwise : public TmaWarpSpecializedCooperativeBiasElementwiseBase {
  template <class T>
  using ActivationFunctor = ActivationFunctor_<T>;

  using ElementT = ElementT_;

  template <class T>
  using BiasOp = BiasOp_<T>;

  static constexpr bool StoreT = StoreT_;
  using ElementBias = ElementBias_;
};

//////////////////////////////////////////////////////////////////////////////
//
// Collective Dispatch Policies
//
//////////////////////////////////////////////////////////////////////////////

template<
  int StagesC_,
  int StagesD_,
  int FragmentSize_,
  bool ReuseSmemC_,
  bool DelayTmaStore_
>
struct Sm90TmaWarpSpecialized {
  constexpr static int StagesC = StagesC_;
  constexpr static int StagesD = StagesD_;
  constexpr static int FragmentSize = FragmentSize_;
  constexpr static bool ReuseSmemC = ReuseSmemC_;
  constexpr static bool DelayTmaStore = DelayTmaStore_;
};

template<
  int StagesC_,
  int StagesD_,
  int FragmentSize_,
  bool ReuseSmemC_,
  bool DelayTmaStore_,
  int NumEpilogueWarpGroups_
>
struct Sm90PtrArrayTmaWarpSpecialized {
  constexpr static int StagesC = StagesC_;
  constexpr static int StagesD = StagesD_;
  constexpr static int FragmentSize = FragmentSize_;
  constexpr static bool ReuseSmemC = ReuseSmemC_;
  constexpr static bool DelayTmaStore = DelayTmaStore_;
  constexpr static int NumEpilogueWarpGroups = NumEpilogueWarpGroups_;
};

// DEPRECATED policies, will be removed in next release
template<
  int StagesC_,
  int StagesD_,
  int FragmentSize_ = 2
>
struct Sm90TmaWarpSpecializedBiasElementwise {
  constexpr static int StagesC = StagesC_;
  constexpr static int StagesD = StagesD_;
  constexpr static int FragmentSize = FragmentSize_;
};

<<<<<<< HEAD
#if defined (SYCL_INTEL_TARGET)
struct IntelPVCEpilogue {
  static constexpr int SubgroupSize = 16;
};
#endif
=======

template<
  int StagesC_,
  int StagesD_,
  int FragmentSize_,
  bool ReuseSmemC_,
  bool DelayTmaStore_
>
struct Sm100TmaWarpSpecialized {
  constexpr static int StagesC = StagesC_;
  constexpr static int StagesD = StagesD_;
  constexpr static int FragmentSize = FragmentSize_;
  constexpr static bool ReuseSmemC = ReuseSmemC_;
  constexpr static bool DelayTmaStore = DelayTmaStore_;
};

template<
  int StagesC_,
  int StagesD_,
  int FragmentSize_,
  bool ReuseSmemC_,
  bool DelayTmaStore_
>
struct Sm100PtrArrayTmaWarpSpecialized {
  constexpr static int StagesC = StagesC_;
  constexpr static int StagesD = StagesD_;
  constexpr static int FragmentSize = FragmentSize_;
  constexpr static bool ReuseSmemC = ReuseSmemC_;
  constexpr static bool DelayTmaStore = DelayTmaStore_;

  static_assert(StagesC >= 1, "StagesC must be >= 1");
  static_assert(StagesD >= 1, "StagesD must be >= 1");
};

// default elementwise operator epilogue without smem
struct Sm100NoSmem {};
struct Sm100NoSmemWarpSpecialized {};
struct Sm100PtrArrayNoSmem {};
struct Sm100PtrArrayNoSmemWarpSpecialized {};
>>>>>>> affd1b69

//////////////////////////////////////////////////////////////////////////////

} // namespace cutlass::epilogue<|MERGE_RESOLUTION|>--- conflicted
+++ resolved
@@ -196,13 +196,6 @@
   constexpr static int FragmentSize = FragmentSize_;
 };
 
-<<<<<<< HEAD
-#if defined (SYCL_INTEL_TARGET)
-struct IntelPVCEpilogue {
-  static constexpr int SubgroupSize = 16;
-};
-#endif
-=======
 
 template<
   int StagesC_,
@@ -242,7 +235,12 @@
 struct Sm100NoSmemWarpSpecialized {};
 struct Sm100PtrArrayNoSmem {};
 struct Sm100PtrArrayNoSmemWarpSpecialized {};
->>>>>>> affd1b69
+
+#if defined (SYCL_INTEL_TARGET)
+struct IntelPVCEpilogue {
+  static constexpr int SubgroupSize = 16;
+};
+#endif
 
 //////////////////////////////////////////////////////////////////////////////
 
