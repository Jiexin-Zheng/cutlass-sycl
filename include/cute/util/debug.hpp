/***************************************************************************************************
 * Copyright (c) 2023 - 2025 NVIDIA CORPORATION & AFFILIATES. All rights reserved.
 * SPDX-License-Identifier: BSD-3-Clause
 *
 * Redistribution and use in source and binary forms, with or without
 * modification, are permitted provided that the following conditions are met:
 *
 * 1. Redistributions of source code must retain the above copyright notice, this
 * list of conditions and the following disclaimer.
 *
 * 2. Redistributions in binary form must reproduce the above copyright notice,
 * this list of conditions and the following disclaimer in the documentation
 * and/or other materials provided with the distribution.
 *
 * 3. Neither the name of the copyright holder nor the names of its
 * contributors may be used to endorse or promote products derived from
 * this software without specific prior written permission.
 *
 * THIS SOFTWARE IS PROVIDED BY THE COPYRIGHT HOLDERS AND CONTRIBUTORS "AS IS"
 * AND ANY EXPRESS OR IMPLIED WARRANTIES, INCLUDING, BUT NOT LIMITED TO, THE
 * IMPLIED WARRANTIES OF MERCHANTABILITY AND FITNESS FOR A PARTICULAR PURPOSE ARE
 * DISCLAIMED. IN NO EVENT SHALL THE COPYRIGHT HOLDER OR CONTRIBUTORS BE LIABLE
 * FOR ANY DIRECT, INDIRECT, INCIDENTAL, SPECIAL, EXEMPLARY, OR CONSEQUENTIAL
 * DAMAGES (INCLUDING, BUT NOT LIMITED TO, PROCUREMENT OF SUBSTITUTE GOODS OR
 * SERVICES; LOSS OF USE, DATA, OR PROFITS; OR BUSINESS INTERRUPTION) HOWEVER
 * CAUSED AND ON ANY THEORY OF LIABILITY, WHETHER IN CONTRACT, STRICT LIABILITY,
 * OR TORT (INCLUDING NEGLIGENCE OR OTHERWISE) ARISING IN ANY WAY OUT OF THE USE
 * OF THIS SOFTWARE, EVEN IF ADVISED OF THE POSSIBILITY OF SUCH DAMAGE.
 *
 **************************************************************************************************/
#pragma once

/**
 * \file
 * \brief Debugging and logging functionality
 */

#if defined(CUTLASS_ENABLE_SYCL)
#include <sycl/sycl.hpp>
#include <syclcompat.hpp>
#else
#include <cuda_runtime_api.h>
#endif

#include <cute/config.hpp>

namespace cute
{

/******************************************************************************
 * Debug and logging macros
 ******************************************************************************/

/**
 * Formats and prints the given message to stdout
 */
#if !defined(CUTE_LOG)
#  if !defined(__CUDA_ARCH__)
#    define CUTE_LOG(format, ...) printf(format, __VA_ARGS__)
#  else
#    define CUTE_LOG(format, ...)                                \
        printf("[block (%d,%d,%d), thread (%d,%d,%d)]: " format, \
               blockIdx.x,  blockIdx.y,  blockIdx.z,             \
               threadIdx.x, threadIdx.y, threadIdx.z,            \
               __VA_ARGS__);
#  endif
#endif

/**
 * Formats and prints the given message to stdout only if DEBUG is defined
 */
#if !defined(CUTE_LOG_DEBUG)
#  ifdef DEBUG
#    define CUTE_LOG_DEBUG(format, ...) CUTE_LOG(format, __VA_ARGS__)
#  else
#    define CUTE_LOG_DEBUG(format, ...)
#  endif
#endif

/**
 * \brief Perror macro with exit
 */
#if !defined(CUTE_ERROR_EXIT)
#  define CUTE_ERROR_EXIT(e)                                         \
      do {                                                           \
        cudaError_t code = (e);                                      \
        if (code != cudaSuccess) {                                   \
          fprintf(stderr, "<%s:%d> %s:\n    %s: %s\n",               \
                  __FILE__, __LINE__, #e,                            \
                  cudaGetErrorName(code), cudaGetErrorString(code)); \
          fflush(stderr);                                            \
          exit(1);                                                   \
        }                                                            \
      } while (0)
#endif

#if !defined(CUTE_CHECK_LAST)
#  define CUTE_CHECK_LAST() CUTE_ERROR_EXIT(cudaPeekAtLastError()); CUTE_ERROR_EXIT(cudaDeviceSynchronize())
#endif

#if !defined(CUTE_CHECK_ERROR)
#  define CUTE_CHECK_ERROR(e) CUTE_ERROR_EXIT(e)
#endif

// A dummy function that uses compilation failure to print a type
template <class... T>
CUTE_HOST_DEVICE void
print_type() {
  static_assert(sizeof...(T) < 0, "Printing type T.");
}

template <class... T>
CUTE_HOST_DEVICE void
print_type(T&&...) {
  static_assert(sizeof...(T) < 0, "Printing type T.");
}

//
// Device-specific helpers
//
// e.g.
// if (thread0()) print(...);
// if (block0()) print(...);
// if (thread(42)) print(...);

CUTE_HOST_DEVICE
bool
block([[maybe_unused]] int bid)
{
#if defined(__CUDA_ARCH__)
<<<<<<< HEAD
  return blockIdx.x + blockIdx.y*gridDim.x + blockIdx.z*gridDim.x*gridDim.y == bid;
#elif defined(__SYCL_DEVICE_ONLY__)
  using namespace syclcompat;
  return (work_group_id::x() + work_group_id::y() * work_group_range::x() +
          work_group_id::z() * work_group_range::y() * work_group_range::x() == bid);

=======
  return blockIdx.x + blockIdx.y*gridDim.x + blockIdx.z*gridDim.x*gridDim.y == static_cast<unsigned int>(bid);
>>>>>>> affd1b69
#else
  return true;
#endif
}

CUTE_HOST_DEVICE
bool
thread([[maybe_unused]] int tid, [[maybe_unused]] int bid)
{
#if defined(__CUDA_ARCH__)
<<<<<<< HEAD
  return (threadIdx.x + threadIdx.y*blockDim.x + threadIdx.z*blockDim.x*blockDim.y == tid) && block(bid);
#elif defined(__SYCL_DEVICE_ONLY__)
  using namespace syclcompat;
  return (local_id::x() + local_id::y() * local_range::x() +
          local_id::z() * local_range::x() * local_range::y() == tid) && block(bid);

=======
  return (threadIdx.x + threadIdx.y*blockDim.x + threadIdx.z*blockDim.x*blockDim.y == static_cast<unsigned int>(tid)) && block(bid);
>>>>>>> affd1b69
#else
  return true;
#endif
}

CUTE_HOST_DEVICE
bool
thread(int tid)
{
  return thread(tid,0);
}

CUTE_HOST_DEVICE
bool
thread0()
{
  return thread(0,0);
}

CUTE_HOST_DEVICE
bool
block0()
{
  return block(0);
}

}  // end namespace cute<|MERGE_RESOLUTION|>--- conflicted
+++ resolved
@@ -128,16 +128,11 @@
 block([[maybe_unused]] int bid)
 {
 #if defined(__CUDA_ARCH__)
-<<<<<<< HEAD
-  return blockIdx.x + blockIdx.y*gridDim.x + blockIdx.z*gridDim.x*gridDim.y == bid;
+  return blockIdx.x + blockIdx.y*gridDim.x + blockIdx.z*gridDim.x*gridDim.y == static_cast<unsigned int>(bid);
 #elif defined(__SYCL_DEVICE_ONLY__)
   using namespace syclcompat;
   return (work_group_id::x() + work_group_id::y() * work_group_range::x() +
           work_group_id::z() * work_group_range::y() * work_group_range::x() == bid);
-
-=======
-  return blockIdx.x + blockIdx.y*gridDim.x + blockIdx.z*gridDim.x*gridDim.y == static_cast<unsigned int>(bid);
->>>>>>> affd1b69
 #else
   return true;
 #endif
@@ -148,16 +143,11 @@
 thread([[maybe_unused]] int tid, [[maybe_unused]] int bid)
 {
 #if defined(__CUDA_ARCH__)
-<<<<<<< HEAD
-  return (threadIdx.x + threadIdx.y*blockDim.x + threadIdx.z*blockDim.x*blockDim.y == tid) && block(bid);
+  return (threadIdx.x + threadIdx.y*blockDim.x + threadIdx.z*blockDim.x*blockDim.y == static_cast<unsigned int>(tid)) && block(bid);
 #elif defined(__SYCL_DEVICE_ONLY__)
   using namespace syclcompat;
   return (local_id::x() + local_id::y() * local_range::x() +
           local_id::z() * local_range::x() * local_range::y() == tid) && block(bid);
-
-=======
-  return (threadIdx.x + threadIdx.y*blockDim.x + threadIdx.z*blockDim.x*blockDim.y == static_cast<unsigned int>(tid)) && block(bid);
->>>>>>> affd1b69
 #else
   return true;
 #endif
