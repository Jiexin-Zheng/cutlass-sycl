/***************************************************************************************************
 * Copyright (c) 2023 - 2025 NVIDIA CORPORATION & AFFILIATES. All rights reserved.
 * SPDX-License-Identifier: BSD-3-Clause
 *
 * Redistribution and use in source and binary forms, with or without
 * modification, are permitted provided that the following conditions are met:
 *
 * 1. Redistributions of source code must retain the above copyright notice, this
 * list of conditions and the following disclaimer.
 *
 * 2. Redistributions in binary form must reproduce the above copyright notice,
 * this list of conditions and the following disclaimer in the documentation
 * and/or other materials provided with the distribution.
 *
 * 3. Neither the name of the copyright holder nor the names of its
 * contributors may be used to endorse or promote products derived from
 * this software without specific prior written permission.
 *
 * THIS SOFTWARE IS PROVIDED BY THE COPYRIGHT HOLDERS AND CONTRIBUTORS "AS IS"
 * AND ANY EXPRESS OR IMPLIED WARRANTIES, INCLUDING, BUT NOT LIMITED TO, THE
 * IMPLIED WARRANTIES OF MERCHANTABILITY AND FITNESS FOR A PARTICULAR PURPOSE ARE
 * DISCLAIMED. IN NO EVENT SHALL THE COPYRIGHT HOLDER OR CONTRIBUTORS BE LIABLE
 * FOR ANY DIRECT, INDIRECT, INCIDENTAL, SPECIAL, EXEMPLARY, OR CONSEQUENTIAL
 * DAMAGES (INCLUDING, BUT NOT LIMITED TO, PROCUREMENT OF SUBSTITUTE GOODS OR
 * SERVICES; LOSS OF USE, DATA, OR PROFITS; OR BUSINESS INTERRUPTION) HOWEVER
 * CAUSED AND ON ANY THEORY OF LIABILITY, WHETHER IN CONTRACT, STRICT LIABILITY,
 * OR TORT (INCLUDING NEGLIGENCE OR OTHERWISE) ARISING IN ANY WAY OUT OF THE USE
 * OF THIS SOFTWARE, EVEN IF ADVISED OF THE POSSIBILITY OF SUCH DAMAGE.
 *
 **************************************************************************************************/
#pragma once

#include "cutlass/numeric_types.h"

#if !defined(__CUDACC_RTC__) && !defined(CUTLASS_ENABLE_SYCL)
#include <cuda.h>
#include <cinttypes>
#endif

#include <cute/config.hpp>

#include <cute/arch/util.hpp>   // cute::cast_smem_ptr_to_uint
#include <cute/arch/config.hpp> // CUTE_ARCH_TMA_SMxx_ENABLED
#include <cute/arch/copy.hpp>
#include <cute/arch/copy_sm90.hpp>

#include <cute/container/alignment.hpp>
#include <cute/container/bit_field.hpp>
#include <cute/container/array.hpp>
#include <cute/numeric/numeric_types.hpp>

namespace cute
{

//////////////////////////////////////////////////////////////////////////////////////////////////////
/// Barriers are 64-bit of user-managed information used in broadly two types syncronization patterns
/// 1) arrive/wait on threads (usage: cp.async and warp-specialized kernels)
/// 2) transaction-based (usage: TMA transaction where a CTA issues one transaction)
//////////////////////////////////////////////////////////////////////////////////////////////////////

// Initialize barrier present in shared memory
CUTE_HOST_DEVICE
void
initialize_barrier(uint64_t& smem_barrier,                 // 64 bits user-manged barrier in smem
                   int thread_count = 1)                   // Thread count expected to arrive/wait on this barrier
{
#if defined(CUTE_ARCH_TMA_SM90_ENABLED)
  uint32_t smem_int_ptr = cast_smem_ptr_to_uint(&smem_barrier);
  asm volatile ("mbarrier.init.shared::cta.b64 [%0], %1;\n"
    :: "r"(smem_int_ptr),
       "r"(thread_count));
#endif
}

// Set the number of bytes transfered per transaction and perform an arrive operation as well
CUTE_HOST_DEVICE
void
set_barrier_transaction_bytes(uint64_t& smem_barrier,      // 64 bits user-manged barrier in smem
                              uint32_t bytes)              // Number of bytes transfered by per TMA transaction
{
#if defined(CUTE_ARCH_TMA_SM90_ENABLED)
  uint32_t smem_int_ptr = cast_smem_ptr_to_uint(&smem_barrier);
  asm volatile ("mbarrier.arrive.expect_tx.shared::cta.b64 _, [%0], %1;\n"
    :: "r"(smem_int_ptr),
       "r"(bytes));
#endif
}

// Barrier wait
CUTE_HOST_DEVICE
void
wait_barrier(uint64_t& smem_barrier,                       // 64 bits user-manged barrier in smem
             int phase_bit)                                // Current phase bit the barrier waiting to flip
{
#if defined(CUTE_ARCH_TMA_SM90_ENABLED)
  uint32_t smem_int_ptr = cast_smem_ptr_to_uint(&smem_barrier);
  asm volatile(
    "{\n"
    ".reg .pred                P1;\n"
    "LAB_WAIT:\n"
    "mbarrier.try_wait.parity.shared::cta.b64 P1, [%0], %1;\n"
    "@P1                       bra DONE;\n"
    "bra                   LAB_WAIT;\n"
    "DONE:\n"
    "}\n"
    :: "r"(smem_int_ptr),
       "r"(phase_bit));

#endif
}

// Barrier arrive
CUTE_HOST_DEVICE
void
arrive_barrier(uint64_t& smem_barrier)                      // 64 bits user-manged barrier in smem
{
#if defined(CUTE_ARCH_TMA_SM90_ENABLED)
  uint32_t smem_int_ptr = cast_smem_ptr_to_uint(&smem_barrier);
  asm volatile(
    "{\n"
    ".reg .b64 state; \n"
    "mbarrier.arrive.shared::cta.b64   state, [%0];\n"
    "}\n"
    :: "r"(smem_int_ptr));
#endif
}

////////////////////////////////////////////////////////////////////////////////////////////////////
// TMA Descriptor and utilities
////////////////////////////////////////////////////////////////////////////////////////////////////

namespace TMA {

enum class SmemSwizzleBits : uint8_t {
  DISABLE = 0,
  B32 = 1,
  B64 = 2,
  B128 = 3,
};

enum class SmemSwizzleBase : uint8_t {
  SWIZZLE_BASE_16B         = 0,
  
  SWIZZLE_BASE_32B         = 1,
  SWIZZLE_BASE_32B_FLIP_8B = 2,
  SWIZZLE_BASE_64B         = 3,
  
};

enum class OOBFill : uint8_t {
  ZERO = 0,
  CONSTANT = 1,
};

CUTE_HOST_DEVICE char const* to_string(OOBFill const& t) {
  switch (t) {
    case OOBFill::ZERO:     return "ZERO";
    case OOBFill::CONSTANT: return "CONSTANT";
  }
  return nullptr;
}

enum class L2Promotion : uint8_t {
  DISABLE = 0,
  B64 = 1,
  B128 = 2,
  B256 = 3,
};

CUTE_HOST_DEVICE char const* to_string(L2Promotion const& t) {
  switch (t) {
    case L2Promotion::DISABLE: return "DISABLE";
    case L2Promotion::B64:     return "B64";
    case L2Promotion::B128:    return "B128";
    case L2Promotion::B256:    return "B256";
  }
  return nullptr;
}

// Aux parameters which are independent with the problem size
struct DescriptorAuxParams {
  OOBFill     oobfill_     = OOBFill::ZERO;
  L2Promotion l2promo_     = L2Promotion::DISABLE;
};

enum class CacheHintSm90 : uint64_t {
  EVICT_NORMAL = 0x1000000000000000,
  EVICT_FIRST = 0x12F0000000000000,
  EVICT_LAST = 0x14F0000000000000,
};


enum class CacheHintSm100 : uint64_t {
  EVICT_NORMAL = 0x1000000000000000,
  EVICT_FIRST = 0x12F0000000000000,
  EVICT_LAST = 0x14F0000000000000,
};


#if (__CUDACC_VER_MAJOR__ >= 12)

#if !defined(__CUDACC_RTC__)
/// @return The TMA descriptor datatype enum corresponding to T.
template <class T>
inline CUtensorMapDataType
to_CUtensorMapDataType() {
  if constexpr (is_same_v<T,       int8_t>) { return CU_TENSOR_MAP_DATA_TYPE_UINT8;    } else
  if constexpr (is_same_v<T,      uint8_t>) { return CU_TENSOR_MAP_DATA_TYPE_UINT8;    } else
  if constexpr (is_same_v<T, float_e4m3_t>) { return CU_TENSOR_MAP_DATA_TYPE_UINT8;    } else
  if constexpr (is_same_v<T, float_e5m2_t>) { return CU_TENSOR_MAP_DATA_TYPE_UINT8;    } else
  if constexpr (is_same_v<T, float_ue8m0_t>) { return CU_TENSOR_MAP_DATA_TYPE_UINT8;   } else
  if constexpr (is_same_v<T, type_erased_dynamic_float8_t>) { return CU_TENSOR_MAP_DATA_TYPE_UINT8;} else 
  if constexpr (is_same_v<T,     uint16_t>) { return CU_TENSOR_MAP_DATA_TYPE_UINT16;   } else
  if constexpr (is_same_v<T,     uint32_t>) { return CU_TENSOR_MAP_DATA_TYPE_UINT32;   } else
  if constexpr (is_same_v<T,     uint64_t>) { return CU_TENSOR_MAP_DATA_TYPE_UINT64;   } else
  if constexpr (is_same_v<T,      int32_t>) { return CU_TENSOR_MAP_DATA_TYPE_INT32;    } else
  if constexpr (is_same_v<T,      int64_t>) { return CU_TENSOR_MAP_DATA_TYPE_INT64;    } else
  if constexpr (is_same_v<T,       half_t>) { return CU_TENSOR_MAP_DATA_TYPE_FLOAT16;  } else
  if constexpr (is_same_v<T,        float>) { return CU_TENSOR_MAP_DATA_TYPE_FLOAT32;  } else
  if constexpr (is_same_v<T,       double>) { return CU_TENSOR_MAP_DATA_TYPE_FLOAT64;  } else
  if constexpr (is_same_v<T,   bfloat16_t>) { return CU_TENSOR_MAP_DATA_TYPE_BFLOAT16; } else
  if constexpr (is_same_v<T,   tfloat32_t>) { return CU_TENSOR_MAP_DATA_TYPE_TFLOAT32; } else
  #if ((__CUDACC_VER_MAJOR__ > 12) || ((__CUDACC_VER_MAJOR__ == 12) && (__CUDACC_VER_MINOR__ > 6)))
  if constexpr (is_same_v<T, float_e2m1_t>) { return CU_TENSOR_MAP_DATA_TYPE_16U4_ALIGN8B;  } else
  if constexpr (is_same_v<T, float_e2m3_t>) { return CU_TENSOR_MAP_DATA_TYPE_16U6_ALIGN16B; } else
  if constexpr (is_same_v<T, float_e3m2_t>) { return CU_TENSOR_MAP_DATA_TYPE_16U6_ALIGN16B; } else
  if constexpr (is_same_v<T, type_erased_dynamic_float4_t>)    { return CU_TENSOR_MAP_DATA_TYPE_16U4_ALIGN8B;  } else
  if constexpr (is_same_v<T, type_erased_dynamic_float6_t>)    { return CU_TENSOR_MAP_DATA_TYPE_16U6_ALIGN16B; } else
  if constexpr (is_same_v<T, detail::float_e2m1_unpacksmem_t>) { return CU_TENSOR_MAP_DATA_TYPE_16U4_ALIGN16B; } else
  if constexpr (is_same_v<T, detail::float_e2m3_unpacksmem_t>) { return CU_TENSOR_MAP_DATA_TYPE_16U6_ALIGN16B; } else
  if constexpr (is_same_v<T, detail::float_e3m2_unpacksmem_t>) { return CU_TENSOR_MAP_DATA_TYPE_16U6_ALIGN16B; } else
  if constexpr (is_same_v<T, detail::type_erased_dynamic_float4_unpacksmem_t>) { return CU_TENSOR_MAP_DATA_TYPE_16U4_ALIGN16B; } else
  if constexpr (is_same_v<T, detail::type_erased_dynamic_float6_unpacksmem_t>) { return CU_TENSOR_MAP_DATA_TYPE_16U6_ALIGN16B; } else
  #endif

  { static_assert(sizeof(T) < 0, "Unknown TMA Format!"); }
}

inline CUtensorMapSwizzle
to_CUtensorMapSwizzle(SmemSwizzleBits const& t, SmemSwizzleBase const& b) {
  switch (t) {
<<<<<<< HEAD
    default: assert(false && "Unsupported pair of SmemSwizzleBits and SmemSwizzleBase!");
    case SmemSwizzleBits::DISABLE:
=======
    default: throw std::runtime_error("Unsupported pair of SmemSwizzleBits and SmemSwizzleBase!");
    case SmemSwizzleBits::DISABLE: 
>>>>>>> b2dd65dc
      assert((b == SmemSwizzleBase::SWIZZLE_BASE_16B) && "Expected 16B swizzle base for 0B swizzle bits.");
      return CU_TENSOR_MAP_SWIZZLE_NONE;
    case SmemSwizzleBits::B32:
      assert((b == SmemSwizzleBase::SWIZZLE_BASE_16B) && "Expected 16B swizzle base for 32B swizzle bits.");
      return CU_TENSOR_MAP_SWIZZLE_32B;
    case SmemSwizzleBits::B64:
      assert((b == SmemSwizzleBase::SWIZZLE_BASE_16B) && "Expected 16B swizzle base for 64B swizzle bits.");
      return CU_TENSOR_MAP_SWIZZLE_64B;
    case SmemSwizzleBits::B128:
      switch (b) {
        default: throw std::runtime_error("Unsupported pair of SmemSwizzleBits and SmemSwizzleBase!");
        case SmemSwizzleBase::SWIZZLE_BASE_16B: return CU_TENSOR_MAP_SWIZZLE_128B;
        
        #if ((__CUDACC_VER_MAJOR__ > 12) || ((__CUDACC_VER_MAJOR__ == 12) && (__CUDACC_VER_MINOR__ > 6)))
        case SmemSwizzleBase::SWIZZLE_BASE_32B: return CU_TENSOR_MAP_SWIZZLE_128B_ATOM_32B;
        case SmemSwizzleBase::SWIZZLE_BASE_64B: return CU_TENSOR_MAP_SWIZZLE_128B_ATOM_64B;
        #endif
      }
  }
}

inline CUtensorMapFloatOOBfill
to_CUtensorMapFloatOOBfill(OOBFill const& t) {
  switch(t) {
    default:                throw std::runtime_error("Unknown OOBFill!");
    case OOBFill::ZERO:     return CU_TENSOR_MAP_FLOAT_OOB_FILL_NONE;
    case OOBFill::CONSTANT: return CU_TENSOR_MAP_FLOAT_OOB_FILL_NAN_REQUEST_ZERO_FMA;
  }
}

inline CUtensorMapL2promotion
to_CUtensorMapL2promotion(L2Promotion const& t) {
  switch(t) {
    default: throw std::runtime_error("Unknown L2Promotion!");
    case L2Promotion::DISABLE: return CU_TENSOR_MAP_L2_PROMOTION_NONE;
    case L2Promotion::B64:     return CU_TENSOR_MAP_L2_PROMOTION_L2_64B;
    case L2Promotion::B128:    return CU_TENSOR_MAP_L2_PROMOTION_L2_128B;
    case L2Promotion::B256:    return CU_TENSOR_MAP_L2_PROMOTION_L2_256B;
  }
}

#endif // !defined(__CUDACC_RTC__)

#endif // (__CUDACC_VER_MAJOR__ >= 12)

} // end namespace TMA

#if (__CUDACC_VER_MAJOR__ >= 12) && !defined(__CUDACC_RTC__)
  using TmaDescriptor = CUtensorMap;
  using Im2ColTmaDescriptor = CUtensorMap;
#else
  using TmaDescriptor = struct alignas(64) { char bytes[128]; };
  using Im2ColTmaDescriptor = struct alignas(64) { char bytes[128]; };
#endif
////////////////////////////////////////////////////////////////////////////////////////////////////
/// Initiates a TensorMap Prefetch
////////////////////////////////////////////////////////////////////////////////////////////////////

CUTE_HOST_DEVICE
void
prefetch_tma_descriptor(TmaDescriptor const* desc_ptr)
{
#if defined(CUTE_ARCH_TMA_SM90_ENABLED)
  uint64_t gmem_int_desc = reinterpret_cast<uint64_t>(desc_ptr);
  // Prefetch TMA Descriptor using generic addressing (i.e. no specific state space: const or param)
  asm volatile (
    "prefetch.tensormap [%0];"
    :
    : "l"(gmem_int_desc)
    : "memory");
#else
  CUTE_INVALID_CONTROL_PATH("Trying to use TMA Descriptor Prefetch without CUTE_ARCH_TMA_SM90_ENABLED.");
#endif
}

////////////////////////////////////////////////////////////////////////////////////////////////////
/// Perform a TensorMap modification (by each field)
////////////////////////////////////////////////////////////////////////////////////////////////////

// Replace tensor pointer directly in GMEM
CUTE_HOST_DEVICE
void
tma_descriptor_replace_addr_in_global_mem(TmaDescriptor const* desc_ptr,
                                          void const* const new_tensor_ptr)
{
#if defined(CUTE_ARCH_DEVICE_MODIFIABLE_TMA_SM90_ENABLED)
  uint64_t gmem_int_desc = reinterpret_cast<uint64_t>(desc_ptr);
  uint64_t const new_desc_addr = reinterpret_cast<uint64_t>(new_tensor_ptr);
  asm volatile (
    "tensormap.replace.tile.global_address.global.b1024.b64 [%0], %1;"
    :: "l"(gmem_int_desc), "l"(new_desc_addr));
#else
  CUTE_INVALID_CONTROL_PATH("Using TMA Descriptor modification without CUTE_ARCH_DEVICE_MODIFIABLE_TMA_SM90_ENABLED and CUDA 12.3");
#endif
}

// Replace tensor pointer by bringing the tensormap from GMEM into the shared memory
CUTE_HOST_DEVICE
void
tma_descriptor_replace_addr_in_shared_mem(TmaDescriptor& smem_desc,
                                          void const* const new_tensor_ptr)
{
#if defined(CUTE_ARCH_DEVICE_MODIFIABLE_TMA_SM90_ENABLED)
  uint32_t smem_int_desc = cast_smem_ptr_to_uint(&smem_desc);
  uint64_t const new_desc_addr = reinterpret_cast<uint64_t>(new_tensor_ptr);
  asm volatile (
    "tensormap.replace.tile.global_address.shared::cta.b1024.b64 [%0], %1;"
    :: "r"(smem_int_desc), "l"(new_desc_addr));
#else
  CUTE_INVALID_CONTROL_PATH("Using TMA Descriptor modification without CUTE_ARCH_DEVICE_MODIFIABLE_TMA_SM90_ENABLED and CUDA 12.3");
#endif
}

// Replace tensor dims and strides for GEMMs by bringing the tensormap from GMEM into the shared memory
CUTE_HOST_DEVICE
void
tma_descriptor_replace_dims_strides_in_shared_mem(TmaDescriptor                 & smem_desc,
                                                  cute::array<uint32_t, 5> const& prob_shape,
                                                  cute::array<uint64_t, 5> const& prob_stride)
{
#if defined(CUTE_ARCH_DEVICE_MODIFIABLE_TMA_SM90_ENABLED)
  uint32_t smem_int_desc = cast_smem_ptr_to_uint(&smem_desc);
  uint64_t const smem_int64_desc = 0;
  asm volatile (
    "cvt.u64.u32 %0, %1;"
    :: "l"(smem_int64_desc), "r"(smem_int_desc));
  asm volatile (
    "tensormap.replace.tile.global_dim.shared::cta.b1024.b32 [%0], 0, %1;"
    :: "l"(smem_int64_desc), "r"(prob_shape[0]));
  asm volatile (
    "tensormap.replace.tile.global_dim.shared::cta.b1024.b32 [%0], 1, %1;"
    :: "l"(smem_int64_desc), "r"(prob_shape[1]));
  asm volatile (
    "tensormap.replace.tile.global_dim.shared::cta.b1024.b32 [%0], 2, %1;"
    :: "l"(smem_int64_desc), "r"(prob_shape[2]));
  asm volatile (
    "tensormap.replace.tile.global_dim.shared::cta.b1024.b32 [%0], 3, %1;"
    :: "l"(smem_int64_desc), "r"(prob_shape[3]));
  asm volatile (
    "tensormap.replace.tile.global_dim.shared::cta.b1024.b32 [%0], 4, %1;"
    :: "l"(smem_int64_desc), "r"(prob_shape[4]));
  // Strides must be a multiple of 16. Also, stride for the intermost dimension is implicitly 1
  #if ((__CUDACC_VER_MAJOR__ > 12) || ((__CUDACC_VER_MAJOR__ == 12) && (__CUDACC_VER_MINOR__ >= 5)))
  asm volatile (
    "tensormap.replace.tile.global_stride.shared::cta.b1024.b64 [%0], 0, %1;"
    :: "l"(smem_int64_desc), "l"(prob_stride[1]));
  asm volatile (
    "tensormap.replace.tile.global_stride.shared::cta.b1024.b64 [%0], 1, %1;"
    :: "l"(smem_int64_desc), "l"(prob_stride[2]));
  asm volatile (
    "tensormap.replace.tile.global_stride.shared::cta.b1024.b64 [%0], 2, %1;"
    :: "l"(smem_int64_desc), "l"(prob_stride[3]));
  asm volatile (
    "tensormap.replace.tile.global_stride.shared::cta.b1024.b64 [%0], 3, %1;"
    :: "l"(smem_int64_desc), "l"(prob_stride[4]));
  #else
  // 4 LSBs are not included
  asm volatile (
    "tensormap.replace.tile.global_stride.shared::cta.b1024.b64 [%0], 0, %1;"
    :: "l"(smem_int64_desc), "l"(prob_stride[1] >> 4));
  asm volatile (
    "tensormap.replace.tile.global_stride.shared::cta.b1024.b64 [%0], 1, %1;"
    :: "l"(smem_int64_desc), "l"(prob_stride[2] >> 4));
  asm volatile (
    "tensormap.replace.tile.global_stride.shared::cta.b1024.b64 [%0], 2, %1;"
    :: "l"(smem_int64_desc), "l"(prob_stride[3] >> 4));
  asm volatile (
    "tensormap.replace.tile.global_stride.shared::cta.b1024.b64 [%0], 3, %1;"
    :: "l"(smem_int64_desc), "l"(prob_stride[4] >> 4));
  #endif
#else
  CUTE_INVALID_CONTROL_PATH("Using TMA Descriptor modification without CUTE_ARCH_DEVICE_MODIFIABLE_TMA_SM90_ENABLED and CUDA 12.3");
#endif
}

////////////////////////////////////////////////////////////////////////////////////////////////////
/// Perform a fused copy and fence operation (needed when modifying tensormap in shared memory)
////////////////////////////////////////////////////////////////////////////////////////////////////

CUTE_HOST_DEVICE
void
tma_descriptor_cp_fence_release(TmaDescriptor const* gmem_desc_ptr, TmaDescriptor& smem_desc)
{
#if defined(CUTE_ARCH_DEVICE_MODIFIABLE_TMA_SM90_ENABLED)
  uint64_t gmem_int_desc = reinterpret_cast<uint64_t>(gmem_desc_ptr);
  uint32_t smem_int_desc = cast_smem_ptr_to_uint(&smem_desc);
  asm volatile (
    "tensormap.cp_fenceproxy.global.shared::cta.tensormap::generic.release.gpu.sync.aligned [%0], [%1], 128;"
    :: "l"(gmem_int_desc), "r"(smem_int_desc));
#else
  CUTE_INVALID_CONTROL_PATH("Using TMA Descriptor modification without CUTE_ARCH_DEVICE_MODIFIABLE_TMA_SM90_ENABLED and CUDA 12.3");
#endif
}

////////////////////////////////////////////////////////////////////////////////////////////////////
/// Perform a release fence operation (needed when modifying tensormap directly in GMEM)
////////////////////////////////////////////////////////////////////////////////////////////////////

CUTE_HOST_DEVICE
void
tma_descriptor_fence_release()
{
#if defined(CUTE_ARCH_DEVICE_MODIFIABLE_TMA_SM90_ENABLED)
  asm volatile ("fence.proxy.tensormap::generic.release.gpu;");
#else
  CUTE_INVALID_CONTROL_PATH("Using TMA Descriptor modification without CUTE_ARCH_DEVICE_MODIFIABLE_TMA_SM90_ENABLED and CUDA 12.3");
#endif
}

////////////////////////////////////////////////////////////////////////////////////////////////////
/// Perform a acquire fence operation
////////////////////////////////////////////////////////////////////////////////////////////////////

CUTE_HOST_DEVICE
void
tma_descriptor_fence_acquire(TmaDescriptor const* desc_ptr)
{
#if defined(CUTE_ARCH_DEVICE_MODIFIABLE_TMA_SM90_ENABLED)
  uint64_t gmem_int_desc = reinterpret_cast<uint64_t>(desc_ptr);
  asm volatile (
    "fence.proxy.tensormap::generic.acquire.gpu [%0], 128;"
    :
    : "l"(gmem_int_desc)
    : "memory");
#else
  CUTE_INVALID_CONTROL_PATH("Using TMA Descriptor modification without CUTE_ARCH_DEVICE_MODIFIABLE_TMA_SM90_ENABLED and CUDA 12.3");
#endif
}

///////////////////////////////////////////////////////////////////////////////

} // end namespace cute<|MERGE_RESOLUTION|>--- conflicted
+++ resolved
@@ -239,13 +239,8 @@
 inline CUtensorMapSwizzle
 to_CUtensorMapSwizzle(SmemSwizzleBits const& t, SmemSwizzleBase const& b) {
   switch (t) {
-<<<<<<< HEAD
-    default: assert(false && "Unsupported pair of SmemSwizzleBits and SmemSwizzleBase!");
-    case SmemSwizzleBits::DISABLE:
-=======
     default: throw std::runtime_error("Unsupported pair of SmemSwizzleBits and SmemSwizzleBase!");
     case SmemSwizzleBits::DISABLE: 
->>>>>>> b2dd65dc
       assert((b == SmemSwizzleBase::SWIZZLE_BASE_16B) && "Expected 16B swizzle base for 0B swizzle bits.");
       return CU_TENSOR_MAP_SWIZZLE_NONE;
     case SmemSwizzleBits::B32:
